#  Copyright 2023 Cognite AS
#
#  Licensed under the Apache License, Version 2.0 (the "License");
#  you may not use this file except in compliance with the License.
#  You may obtain a copy of the License at
#
#      http://www.apache.org/licenses/LICENSE-2.0
#
#  Unless required by applicable law or agreed to in writing, software
#  distributed under the License is distributed on an "AS IS" BASIS,
#  WITHOUT WARRANTIES OR CONDITIONS OF ANY KIND, either express or implied.
#  See the License for the specific language governing permissions and
#  limitations under the License.

import math
from datetime import datetime
from types import TracebackType
from typing import Any, Callable, Dict, List, Optional, Tuple, Type, Union

from cognite.client import CogniteClient
from cognite.client.data_classes import (
    Sequence,
    SequenceData,
    SequenceRows,
    TimeSeries,
)
<<<<<<< HEAD
from cognite.client.exceptions import CogniteDuplicatedError, CogniteNotFoundError
=======
from cognite.client.exceptions import CogniteAPIError, CogniteDuplicatedError, CogniteNotFoundError
from cognite.extractorutils.threading import CancellationToken
>>>>>>> a1e673ec
from cognite.extractorutils.uploader._base import (
    RETRIES,
    RETRY_BACKOFF_FACTOR,
    RETRY_DELAY,
    RETRY_MAX_DELAY,
    AbstractUploadQueue,
)
from cognite.extractorutils.uploader._metrics import (
    SEQUENCES_UPLOADER_POINTS_QUEUED,
    SEQUENCES_UPLOADER_POINTS_WRITTEN,
    SEQUENCES_UPLOADER_QUEUE_SIZE,
    TIMESERIES_UPLOADER_POINTS_DISCARDED,
    TIMESERIES_UPLOADER_POINTS_QUEUED,
    TIMESERIES_UPLOADER_POINTS_WRITTEN,
    TIMESERIES_UPLOADER_QUEUE_SIZE,
)
from cognite.extractorutils.util import EitherId, cognite_exceptions, retry

MIN_DATAPOINT_TIMESTAMP = -2208988800000
MAX_DATAPOINT_STRING_LENGTH = 255
MAX_DATAPOINT_VALUE = 1e100
MIN_DATAPOINT_VALUE = -1e100

TimeStamp = Union[int, datetime]

DataPoint = Union[Tuple[TimeStamp, float], Tuple[TimeStamp, str]]
DataPointList = List[DataPoint]


def default_time_series_factory(external_id: str, datapoints: DataPointList) -> TimeSeries:
    """
    Default time series factory used when create_missing in a TimeSeriesUploadQueue is given as a boolean.

    Args:
        external_id: External ID of time series to create
        datapoints: The list of datapoints that were tried to be inserted

    Returns:
        A TimeSeries object with external_id set, and the is_string automatically detected
    """
    is_string = (
        isinstance(datapoints[0].get("value"), str)  # type: ignore  # input might be dict to keep compatibility
        if isinstance(datapoints[0], dict)
        else isinstance(datapoints[0][1], str)
    )
    return TimeSeries(external_id=external_id, is_string=is_string)


class TimeSeriesUploadQueue(AbstractUploadQueue):
    """
    Upload queue for time series

    Args:
        cdf_client: Cognite Data Fusion client to use
        post_upload_function: A function that will be called after each upload. The function will be given one argument:
            A list of dicts containing the datapoints that were uploaded (on the same format as the kwargs in
            datapoints upload in the Cognite SDK).
        max_queue_size: Maximum size of upload queue. Defaults to no max size.
        max_upload_interval: Automatically trigger an upload each m seconds when run as a thread (use start/stop
            methods).
        trigger_log_level: Log level to log upload triggers to.
        thread_name: Thread name of uploader thread.
        create_missing: Create missing time series if possible (ie, if external id is used). Either given as a boolean
            (True would auto-create a time series with nothing but an external ID), or as a factory function taking an
            external ID and a list of datapoints about to be inserted and returning a TimeSeries object.
        data_set_id: Data set id passed to create_missing. Does nothing if create_missing is False.
            If a custom timeseries creation method is set in create_missing, this is used as fallback if
            that method does not set data set id on its own.
    """

    def __init__(
        self,
        cdf_client: CogniteClient,
        post_upload_function: Optional[Callable[[List[Dict[str, Union[str, DataPointList]]]], None]] = None,
        max_queue_size: Optional[int] = None,
        max_upload_interval: Optional[int] = None,
        trigger_log_level: str = "DEBUG",
        thread_name: Optional[str] = None,
        create_missing: Union[Callable[[str, DataPointList], TimeSeries], bool] = False,
        data_set_id: Optional[int] = None,
        cancellation_token: Optional[CancellationToken] = None,
    ):
        # Super sets post_upload and threshold
        super().__init__(
            cdf_client,
            post_upload_function,
            max_queue_size,
            max_upload_interval,
            trigger_log_level,
            thread_name,
            cancellation_token,
        )

        self.missing_factory: Callable[[str, DataPointList], TimeSeries]

        if isinstance(create_missing, bool):
            self.create_missing = create_missing
            self.missing_factory = default_time_series_factory
        else:
            self.create_missing = True
            self.missing_factory = create_missing

        self.upload_queue: Dict[EitherId, DataPointList] = {}

        self.points_queued = TIMESERIES_UPLOADER_POINTS_QUEUED
        self.points_written = TIMESERIES_UPLOADER_POINTS_WRITTEN
        self.queue_size = TIMESERIES_UPLOADER_QUEUE_SIZE
        self.data_set_id = data_set_id

    def _verify_datapoint_time(self, time: Union[int, float, datetime, str]) -> bool:
        if isinstance(time, int) or isinstance(time, float):
            return not math.isnan(time) and time >= MIN_DATAPOINT_TIMESTAMP
        elif isinstance(time, str):
            return False
        else:
            return time.timestamp() * 1000.0 >= MIN_DATAPOINT_TIMESTAMP

    def _verify_datapoint_value(self, value: Union[int, float, datetime, str]) -> bool:
        if isinstance(value, float):
            return not (
                math.isnan(value) or math.isinf(value) or value > MAX_DATAPOINT_VALUE or value < MIN_DATAPOINT_VALUE
            )
        elif isinstance(value, str):
            return len(value) <= MAX_DATAPOINT_STRING_LENGTH
        elif isinstance(value, datetime):
            return False
        else:
            return True

    def _is_datapoint_valid(
        self,
        dp: DataPoint,
    ) -> bool:
        if isinstance(dp, dict):
            return self._verify_datapoint_time(dp["timestamp"]) and self._verify_datapoint_value(dp["value"])
        elif isinstance(dp, tuple):
            return self._verify_datapoint_time(dp[0]) and self._verify_datapoint_value(dp[1])
        else:
            return True

    def add_to_upload_queue(
        self, *, id: Optional[int] = None, external_id: Optional[str] = None, datapoints: Optional[DataPointList] = None
    ) -> None:
        """
        Add data points to upload queue. The queue will be uploaded if the queue size is larger than the threshold
        specified in the __init__.

        Args:
            id: Internal ID of time series. Either this or external_id must be set.
            external_id: External ID of time series. Either this or external_id must be set.
            datapoints: List of data points to add
        """
        datapoints = datapoints or []
        old_len = len(datapoints)
        datapoints = list(filter(self._is_datapoint_valid, datapoints))

        new_len = len(datapoints)

        if old_len > new_len:
            diff = old_len - new_len
            self.logger.warning(f"Discarding {diff} datapoints due to bad timestamp or value")
            TIMESERIES_UPLOADER_POINTS_DISCARDED.inc(diff)

        either_id = EitherId(id=id, external_id=external_id)

        with self.lock:
            if either_id not in self.upload_queue:
                self.upload_queue[either_id] = []

            self.upload_queue[either_id].extend(datapoints)
            self.points_queued.inc(len(datapoints))
            self.upload_queue_size += len(datapoints)
            self.queue_size.set(self.upload_queue_size)

            self._check_triggers()

    def upload(self) -> None:
        """
        Trigger an upload of the queue, clears queue afterwards
        """

        @retry(
            exceptions=cognite_exceptions(),
            cancellation_token=self.cancellation_token,
            tries=RETRIES,
            delay=RETRY_DELAY,
            max_delay=RETRY_MAX_DELAY,
            backoff=RETRY_BACKOFF_FACTOR,
        )
        def _upload_batch(upload_this: List[Dict], retries: int = 5) -> List[Dict]:
            if len(upload_this) == 0:
                return upload_this

            try:
                self.cdf_client.time_series.data.insert_multiple(upload_this)

            except CogniteNotFoundError as ex:
                if not retries:
                    raise ex

                if not self.create_missing:
                    self.logger.error("Could not upload data points to %s: %s", str(ex.not_found), str(ex))

                # Get IDs of time series that exists, but failed because of the non-existing time series
                retry_these = [EitherId(**id_dict) for id_dict in ex.failed if id_dict not in ex.not_found]

                if self.create_missing:
                    # Get the time series that can be created
                    create_these_ids = set(
                        [id_dict["externalId"] for id_dict in ex.not_found if "externalId" in id_dict]
                    )
                    datapoints_lists: Dict[str, DataPointList] = {
                        ts_dict["externalId"]: ts_dict["datapoints"]
                        for ts_dict in upload_this
                        if ts_dict["externalId"] in create_these_ids
                    }

                    self.logger.info(f"Creating {len(create_these_ids)} time series")
                    to_create: List[TimeSeries] = [
                        self.missing_factory(external_id, datapoints_lists[external_id])
                        for external_id in create_these_ids
                    ]
                    if self.data_set_id is not None:
                        for ts in to_create:
                            if ts.data_set_id is None:
                                ts.data_set_id = self.data_set_id
                    self.cdf_client.time_series.create(to_create)

                    retry_these.extend([EitherId(external_id=i) for i in create_these_ids])

                    if len(ex.not_found) != len(create_these_ids):
                        missing = [id_dict for id_dict in ex.not_found if id_dict.get("externalId") not in retry_these]
                        missing_num = len(ex.not_found) - len(create_these_ids)
                        self.logger.error(
                            f"{missing_num} time series not found, and could not be created automatically:\n"
                            + str(missing)
                            + "\nData will be dropped"
                        )

                # Remove entries with non-existing time series from upload queue
                upload_this = [
                    entry
                    for entry in upload_this
                    if EitherId(id=entry.get("id"), external_id=entry.get("externalId")) in retry_these
                ]

                # Upload remaining
                _upload_batch(upload_this, retries - 1)

            return upload_this

        if len(self.upload_queue) == 0:
            return

        with self.lock:
            upload_this = _upload_batch(
                [
                    {either_id.type(): either_id.content(), "datapoints": datapoints}
                    for either_id, datapoints in self.upload_queue.items()
                    if len(datapoints) > 0
                ]
            )

            for _either_id, datapoints in self.upload_queue.items():
                self.points_written.inc(len(datapoints))

            try:
                self._post_upload(upload_this)
            except Exception as e:
                self.logger.error("Error in upload callback: %s", str(e))

            self.upload_queue.clear()
            self.logger.info(f"Uploaded {self.upload_queue_size} datapoints")
            self.upload_queue_size = 0
            self.queue_size.set(self.upload_queue_size)

    def __enter__(self) -> "TimeSeriesUploadQueue":
        """
        Wraps around start method, for use as context manager

        Returns:
            self
        """
        self.start()
        return self

    def __exit__(
        self, exc_type: Optional[Type[BaseException]], exc_val: Optional[BaseException], exc_tb: Optional[TracebackType]
    ) -> None:
        """
        Wraps around stop method, for use as context manager

        Args:
            exc_type: Exception type
            exc_val: Exception value
            exc_tb: Traceback
        """
        self.stop()

    def __len__(self) -> int:
        """
        The size of the upload queue

        Returns:
            Number of data points in queue
        """
        return self.upload_queue_size


class SequenceUploadQueue(AbstractUploadQueue):
    def __init__(
        self,
        cdf_client: CogniteClient,
        post_upload_function: Optional[Callable[[List[Any]], None]] = None,
        max_queue_size: Optional[int] = None,
        max_upload_interval: Optional[int] = None,
        trigger_log_level: str = "DEBUG",
        thread_name: Optional[str] = None,
        create_missing: bool = False,
        cancellation_token: Optional[CancellationToken] = None,
    ):
        """
        Args:
            cdf_client: Cognite Data Fusion client to use
            post_upload_function: A function that will be called after each upload. The function will be given one
                argument: A list of the events that were uploaded.
            max_queue_size: Maximum size of upload queue. Defaults to no max size.
            max_upload_interval: Automatically trigger an upload each m seconds when run as a thread (use start/stop
                methods).
            trigger_log_level: Log level to log upload triggers to.
            thread_name: Thread name of uploader thread.
            create_missing: Create missing sequences if possible (ie, if external id is used)
        """

        # Super sets post_upload and threshold
        super().__init__(
            cdf_client,
            post_upload_function,
            max_queue_size,
            max_upload_interval,
            trigger_log_level,
            thread_name,
            cancellation_token,
        )
        self.upload_queue: Dict[EitherId, SequenceRows] = {}
        self.sequence_metadata: Dict[EitherId, Dict[str, Union[str, int, float]]] = {}
        self.sequence_asset_external_ids: Dict[EitherId, str] = {}
        self.sequence_dataset_external_ids: Dict[EitherId, str] = {}
        self.sequence_names: Dict[EitherId, str] = {}
        self.sequence_descriptions: Dict[EitherId, str] = {}
        self.column_definitions: Dict[EitherId, List[Dict[str, str]]] = {}
        self.asset_ids: Dict[str, int] = {}
        self.dataset_ids: Dict[str, int] = {}
        self.create_missing = create_missing

        self.points_queued = SEQUENCES_UPLOADER_POINTS_QUEUED
        self.points_written = SEQUENCES_UPLOADER_POINTS_WRITTEN
        self.queue_size = SEQUENCES_UPLOADER_QUEUE_SIZE

    def set_sequence_metadata(
        self,
        metadata: Dict[str, Union[str, int, float]],
        id: Optional[int] = None,
        external_id: Optional[str] = None,
        asset_external_id: Optional[str] = None,
        dataset_external_id: Optional[str] = None,
        name: Optional[str] = None,
        description: Optional[str] = None,
    ) -> None:
        """
        Set sequence metadata. Metadata will be cached until the sequence is created. The metadata will be updated
        if the sequence already exists

        Args:
            metadata: Sequence metadata
            id: Sequence internal ID
                Use if external_id is None
            external_id: Sequence external ID
                Use if id is None
            asset_external_id: Sequence asset external ID
            dataset_external_id: Sequence dataset external ID
            name: Sequence name
            description: Sequence description
        """
        either_id = EitherId(id=id, external_id=external_id)
        self.sequence_metadata[either_id] = metadata
        if asset_external_id:
            self.sequence_asset_external_ids[either_id] = asset_external_id
        if dataset_external_id:
            self.sequence_dataset_external_ids[either_id] = dataset_external_id
        if name:
            self.sequence_names[either_id] = name
        if description:
            self.sequence_descriptions[either_id] = description

    def set_sequence_column_definition(
        self, col_def: List[Dict[str, str]], id: Optional[int] = None, external_id: Optional[str] = None
    ) -> None:
        """
        Set sequence column definition

        Args:
            col_def: Sequence column definition
            id: Sequence internal ID
                Use if external_id is None
            external_id: Sequence external ID
                Us if id is None
        """
        either_id = EitherId(id=id, external_id=external_id)
        self.column_definitions[either_id] = col_def

    def add_to_upload_queue(
        self,
        rows: Union[
            Dict[int, List[Union[int, float, str]]],
            List[Tuple[int, Union[int, float, str]]],
            List[Dict[str, Any]],
            SequenceData,
            SequenceRows,
        ],
        column_external_ids: Optional[List[dict]] = None,
        id: Optional[int] = None,
        external_id: Optional[str] = None,
    ) -> None:
        """
        Add sequence rows to upload queue. Mirrors implementation of SequenceApi.insert. Inserted rows will be
        cached until uploaded

        Args:
            rows: The rows to be inserted. Can either be a list of tuples, a list of ["rownumber": ..., "values": ...]
                objects, a dictionary of rowNumber: data, or a SequenceData object.
            column_external_ids: List of external id for the columns of the sequence
            id: Sequence internal ID
                Use if external_id is None
            external_id: Sequence external ID
                Us if id is None
        """

        if len(rows) == 0:
            pass

        either_id = EitherId(id=id, external_id=external_id)

        if isinstance(rows, SequenceRows):
            # Already in the desired format
            pass
        elif isinstance(rows, (dict, list)):
            rows_raw: List[Dict[str, Any]]
            if isinstance(rows, dict):
                rows_raw = [{"rowNumber": row_number, "values": values} for row_number, values in rows.items()]
            elif isinstance(rows, list) and rows and isinstance(rows[0], (tuple, list)):
                rows_raw = [{"rowNumber": row_number, "values": values} for row_number, values in rows]
            else:
                rows_raw = rows  # type: ignore[assignment]
            rows = SequenceRows.load(
                {
                    "rows": rows_raw,
                    "columns": column_external_ids,
                    "id": id,
                    "externalId": external_id,
                }
            )
        else:
            raise TypeError("Unsupported type for sequence rows: {}".format(type(rows)))

        with self.lock:
            seq = self.upload_queue.get(either_id)
            if seq is not None:
                # Update sequence
                seq.rows.extend(rows.rows)  # type: ignore[attr-defined]

                self.upload_queue[either_id] = seq
            else:
                self.upload_queue[either_id] = rows
            self.upload_queue_size = sum([len(rows) for rows in self.upload_queue.values()])
            self.queue_size.set(self.upload_queue_size)
            self.points_queued.inc()

    def upload(self) -> None:
        """
        Trigger an upload of the queue, clears queue afterwards
        """

        @retry(
            exceptions=cognite_exceptions(),
            cancellation_token=self.cancellation_token,
            tries=RETRIES,
            delay=RETRY_DELAY,
            max_delay=RETRY_MAX_DELAY,
            backoff=RETRY_BACKOFF_FACTOR,
        )
        def _upload_single(either_id: EitherId, upload_this: SequenceData) -> SequenceData:
            self.logger.debug("Writing {} rows to sequence {}".format(len(upload_this.values), either_id))

            try:
                self.cdf_client.sequences.data.insert(
                    id=either_id.internal_id,  # type: ignore
                    external_id=either_id.external_id,  # type: ignore
                    rows=upload_this,
                    column_external_ids=None,
                )
            except CogniteNotFoundError as ex:
                if self.create_missing:
                    # Create missing sequence
                    self._create_or_update(either_id)

                    # Retry
                    self.cdf_client.sequences.data.insert(
                        id=either_id.internal_id,  # type: ignore
                        external_id=either_id.external_id,  # type: ignore
                        rows=upload_this,
                        column_external_ids=None,
                    )
                else:
                    raise ex

            return upload_this

        if len(self.upload_queue) == 0:
            return

        with self.lock:
            if self.create_missing:
                self._resolve_asset_ids()
                self._resolve_dataset_ids()

            for either_id, upload_this in self.upload_queue.items():
                _labels = str(either_id.content())
                _upload_single(either_id, upload_this)
                self.points_written.inc()

            try:
                self._post_upload([seqdata for _, seqdata in self.upload_queue.items()])
            except Exception as e:
                self.logger.error("Error in upload callback: %s", str(e))

            self.logger.info(f"Uploaded {self.upload_queue_size} sequence rows")
            self.upload_queue.clear()
            self.upload_queue_size = 0
            self.queue_size.set(self.upload_queue_size)

    def _create_or_update(self, either_id: EitherId) -> None:
        """
        Create or update sequence, based on provided metadata and column definitions

        Args:
            either_id: Id/External Id of sequence to be updated
        """

        column_def = self.column_definitions.get(either_id)
        if column_def is None:
            self.logger.error(f"Can't create sequence {str(either_id)}, no column definitions provided")

        try:
            seq = self.cdf_client.sequences.create(
                Sequence(
                    id=either_id.internal_id,  # type: ignore  # these are optional, the SDK types are wrong
                    external_id=either_id.external_id,  # type: ignore
                    name=self.sequence_names.get(either_id, None),  # type: ignore
                    description=self.sequence_descriptions.get(either_id, None),  # type: ignore
                    metadata=self.sequence_metadata.get(either_id, None),  # type: ignore
                    asset_id=self.asset_ids.get(self.sequence_asset_external_ids.get(either_id, None), None),  # type: ignore
                    data_set_id=self.dataset_ids.get(self.sequence_dataset_external_ids.get(either_id, None), None),  # type: ignore
                    columns=column_def,  # type: ignore  # We already  checked for None, mypy is wrong
                )
            )

        except CogniteDuplicatedError:
            self.logger.info("Sequnce already exist: {}".format(either_id))
            seq = self.cdf_client.sequences.retrieve(
                id=either_id.internal_id,  # type: ignore  # these are optional, the SDK types are wrong
                external_id=either_id.external_id,  # type: ignore
            )

        # Update definition of cached sequence
        cseq = self.upload_queue[either_id]
        cseq.columns = seq.columns  # type: ignore[assignment]

    def _resolve_asset_ids(self) -> None:
        """
        Resolve id of assets if specified, for use in sequence creation
        """
        assets = set(self.sequence_asset_external_ids.values())
        assets.discard(None)  # type: ignore  # safeguard, remove Nones if any

        if len(assets) > 0:
            try:
                self.asset_ids = {
                    asset.external_id: asset.id
                    for asset in self.cdf_client.assets.retrieve_multiple(
                        external_ids=list(assets), ignore_unknown_ids=True
                    )
                    if asset.id is not None and asset.external_id is not None
                }
            except Exception as e:
                self.logger.error("Error in resolving asset id: %s", str(e))
                self.asset_ids = {}

    def _resolve_dataset_ids(self) -> None:
        """
        Resolve id of datasets if specified, for use in sequence creation
        """
        datasets = set(self.sequence_dataset_external_ids.values())
        datasets.discard(None)  # type: ignore  # safeguard, remove Nones if any

        if len(datasets) > 0:
            try:
                self.dataset_ids = {
                    dataset.external_id: dataset.id
                    for dataset in self.cdf_client.data_sets.retrieve_multiple(
                        external_ids=list(datasets), ignore_unknown_ids=True
                    )
                    if dataset.id is not None and dataset.external_id is not None
                }
            except Exception as e:
                self.logger.error("Error in resolving dataset id: %s", str(e))
                self.dataset_ids = {}

    def __enter__(self) -> "SequenceUploadQueue":
        """
        Wraps around start method, for use as context manager

        Returns:
            self
        """
        self.start()
        return self

    def __exit__(
        self, exc_type: Optional[Type[BaseException]], exc_val: Optional[BaseException], exc_tb: Optional[TracebackType]
    ) -> None:
        """
        Wraps around stop method, for use as context manager

        Args:
            exc_type: Exception type
            exc_val: Exception value
            exc_tb: Traceback
        """
        self.stop()

    def __len__(self) -> int:
        """
        The size of the upload queue

        Returns:
            Number of data points in queue
        """
        return self.upload_queue_size<|MERGE_RESOLUTION|>--- conflicted
+++ resolved
@@ -24,12 +24,8 @@
     SequenceRows,
     TimeSeries,
 )
-<<<<<<< HEAD
 from cognite.client.exceptions import CogniteDuplicatedError, CogniteNotFoundError
-=======
-from cognite.client.exceptions import CogniteAPIError, CogniteDuplicatedError, CogniteNotFoundError
 from cognite.extractorutils.threading import CancellationToken
->>>>>>> a1e673ec
 from cognite.extractorutils.uploader._base import (
     RETRIES,
     RETRY_BACKOFF_FACTOR,
