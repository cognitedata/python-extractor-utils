--- conflicted
+++ resolved
@@ -20,11 +20,7 @@
 
 from cognite.client import CogniteClient
 from cognite.client.data_classes import Row
-<<<<<<< HEAD
-=======
-from cognite.client.exceptions import CogniteAPIError, CogniteReadTimeout
 from cognite.extractorutils.threading import CancellationToken
->>>>>>> a1e673ec
 from cognite.extractorutils.uploader._base import (
     RETRIES,
     RETRY_BACKOFF_FACTOR,
