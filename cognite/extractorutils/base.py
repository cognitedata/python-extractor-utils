"""
Module containing the base class for extractors.
"""
#  Copyright 2021 Cognite AS
#
#  Licensed under the Apache License, Version 2.0 (the "License");
#  you may not use this file except in compliance with the License.
#  You may obtain a copy of the License at
#
#      http://www.apache.org/licenses/LICENSE-2.0
#
#  Unless required by applicable law or agreed to in writing, software
#  distributed under the License is distributed on an "AS IS" BASIS,
#  WITHOUT WARRANTIES OR CONDITIONS OF ANY KIND, either express or implied.
#  See the License for the specific language governing permissions and
#  limitations under the License.

import contextlib
import logging
import os
import sys
from collections.abc import Callable
from dataclasses import is_dataclass
from enum import Enum
from textwrap import shorten
from threading import Thread
from types import TracebackType
from typing import Any, Generic, Literal, TypeVar

from dotenv import load_dotenv

from cognite.client import CogniteClient
from cognite.client.data_classes import ExtractionPipeline, ExtractionPipelineRun
from cognite.client.exceptions import CogniteAPIError
from cognite.extractorutils.configtools import BaseConfig, ConfigResolver, StateStoreConfig
from cognite.extractorutils.exceptions import InvalidConfigError
from cognite.extractorutils.metrics import BaseMetrics
from cognite.extractorutils.statestore import AbstractStateStore, LocalStateStore, NoStateStore
from cognite.extractorutils.threading import CancellationToken

ReportStatus = Literal["success", "failure", "seen"]


class ReloadConfigAction(Enum):
    """
    Enum for actions to take when a config file is reloaded.
    """

    DO_NOTHING = 1
    REPLACE_ATTRIBUTE = 2
    SHUTDOWN = 3
    CALLBACK = 4


CustomConfigClass = TypeVar("CustomConfigClass", bound=BaseConfig)
RunHandle = Callable[[CogniteClient, AbstractStateStore, CustomConfigClass, CancellationToken], None]


class Extractor(Generic[CustomConfigClass]):
    """
    Base class for extractors.

    When used as a context manager, the Extractor class will parse command line arguments, load a configuration file,
    set up everything needed for the extractor to run, and call the ``run_handle``. If the extractor raises an
    exception, the exception will be handled by the Extractor class and logged and reported as an error.

    Args:
        name: Name of the extractor, how it's invoked from the command line.
        description: A short 1-2 sentence description of the extractor.
        version: Version number, following semantic versioning.
        run_handle: A function to call when setup is done that runs the extractor, taking a cognite client, state store
            config object and a shutdown event as arguments.
        config_class: A class (based on the BaseConfig class) that defines the configuration schema for the extractor
        metrics: Metrics collection, a default one with be created if omitted.
        use_default_state_store: Create a simple instance of the LocalStateStore to provide to the run handle. If false
            a NoStateStore will be created in its place.
        cancellation_token: An event that will be set when the extractor should shut down, an empty one will be created
            if omitted.
        config_file_path: If supplied, the extractor will not use command line arguments to get a config file, but
            rather use the supplied path.
        continuous_extractor: If True, extractor will both successful start and end time. Else, only show run on exit.
        heartbeat_waiting_time: Time interval between each heartbeat to the extraction pipeline in seconds.
    """

    _config_singleton: CustomConfigClass | None = None
    _statestore_singleton: AbstractStateStore | None = None

    def __init__(
        self,
        *,
        name: str,
        description: str,
        version: str | None = None,
        run_handle: RunHandle | None = None,
        config_class: type[CustomConfigClass],
        metrics: BaseMetrics | None = None,
        use_default_state_store: bool = True,
        cancellation_token: CancellationToken | None = None,
        config_file_path: str | None = None,
        continuous_extractor: bool = False,
        heartbeat_waiting_time: int = 600,
        handle_interrupts: bool = True,
        reload_config_interval: int | None = 300,
        reload_config_action: ReloadConfigAction = ReloadConfigAction.DO_NOTHING,
        success_message: str = "Successful shutdown",
    ):
        self.name = name
        self.description = description
        self.run_handle = run_handle
        self.config_class = config_class
        self.use_default_state_store = use_default_state_store
        self.version = version or "unknown"
        self.cancellation_token = cancellation_token.create_child_token() if cancellation_token else CancellationToken()
        self.config_file_path = config_file_path
        self.continuous_extractor = continuous_extractor
        self.heartbeat_waiting_time = heartbeat_waiting_time
        self.handle_interrupts = handle_interrupts
        self.reload_config_interval = reload_config_interval
        self.reload_config_action = reload_config_action
        self.success_message = success_message

        self.started = False
        self.configured_logger = False

        self.cognite_client: CogniteClient
        self.state_store: AbstractStateStore
        self.config: CustomConfigClass
        self.extraction_pipeline: ExtractionPipeline | None
        self.logger: logging.Logger

        self.should_be_restarted = False

        if metrics:
            self.metrics = metrics
        else:
            self.metrics = BaseMetrics(extractor_name=name, extractor_version=self.version)

    def _initial_load_config(self, override_path: str | None = None) -> None:
        """
        Load a configuration file.

        Either from the specified path, or from a path specified by the user in a command line arg. Will quit further
        execution if no path is specified.

        Args:
            override_path: Optional override for file path, ie don't parse command line arguments
        """
        if override_path:
            self.config_resolver = ConfigResolver(override_path, self.config_class)
        else:
            self.config_resolver = ConfigResolver.from_cli(self.name, self.description, self.version, self.config_class)

        self.config = self.config_resolver.config
        Extractor._config_singleton = self.config  # type: ignore

        def config_refresher() -> None:
            while not self.cancellation_token.is_cancelled:
                self.cancellation_token.wait(self.reload_config_interval)
                if self.config_resolver.has_changed:
                    self._reload_config()

        if self.reload_config_interval and self.reload_config_action != ReloadConfigAction.DO_NOTHING:
            Thread(target=config_refresher, name="ConfigReloader", daemon=True).start()

    def reload_config_callback(self) -> None:
        """
        If the reload_config_action was set to CALLBACK, this method will be called when the config file is reloaded.

        This method should be overridden in subclasses to provide custom behavior when the config file is reloaded.
        """
        self.logger.error("Method for reloading configs has not been overridden in subclass")

    def _reload_config(self) -> None:
        self.logger.info("Config file has changed")

        if self.reload_config_action is ReloadConfigAction.REPLACE_ATTRIBUTE:
            self.logger.info("Loading in new config file")
            self.config_resolver.accept_new_config()
            self.config = self.config_resolver.config
            Extractor._config_singleton = self.config  # type: ignore

        elif self.reload_config_action is ReloadConfigAction.SHUTDOWN:
            self.logger.info("Shutting down, expecting to be restarted")
            self.cancellation_token.cancel()

        elif self.reload_config_action is ReloadConfigAction.CALLBACK:
            self.logger.info("Loading in new config file")
            self.config_resolver.accept_new_config()
            self.config = self.config_resolver.config
            self.reload_config_callback()

    def _load_state_store(self) -> None:
        """
        Searches through the config object for a StateStoreConfig.

        If found, it will use that configuration to generate a state store, if no such config is found it will either
        create a LocalStateStore or a NoStateStore depending on whether the ``use_default_state_store`` argument to the
        constructor was true or false.

        Either way, the state_store attribute is guaranteed to be set after calling this method.
        """

        def recursive_find_state_store(d: dict[str, Any]) -> StateStoreConfig | None:
            for k in d:
                if is_dataclass(d[k]):
                    res = recursive_find_state_store(d[k].__dict__)
                    if res:
                        return res
                if isinstance(d[k], StateStoreConfig):
                    return d[k]
            return None

        state_store_config = recursive_find_state_store(self.config.__dict__)
        if state_store_config:
            self.state_store = state_store_config.create_state_store(
                cdf_client=self.cognite_client,
                default_to_local=self.use_default_state_store,
                cancellation_token=self.cancellation_token,
            )
        else:
            self.state_store = (
                LocalStateStore("states.json", cancellation_token=self.cancellation_token)
                if self.use_default_state_store
                else NoStateStore()
            )

        try:
            self.state_store.initialize()
        except ValueError:
            self.logger.exception("Could not load state store, using an empty state store as default")

        Extractor._statestore_singleton = self.state_store

    def _report_run(self, status: ReportStatus, message: str) -> None:
        """
<<<<<<< HEAD
        Report the status of the extractor run to the extraction pipeline.
        Args:
            status: Status of the run, either success or failure or seen
            message: Message to report to the extraction pipeline
=======
        Called on a successful exit of the extractor.
>>>>>>> 6ec693b2
        """

        MAX_MESSAGE_LENGTH_FOR_EXTRACTION_PIPELINE_RUN = 1000
        if self.extraction_pipeline:
            try:
                message = message or ""
                shortened_message = shorten(
                    message,
                    width=MAX_MESSAGE_LENGTH_FOR_EXTRACTION_PIPELINE_RUN,
                    placeholder="...",
                )

                run = ExtractionPipelineRun(
                    extpipe_external_id=self.extraction_pipeline.external_id,
                    status=status,
                    message=shortened_message,
                )

                self.logger.info(f"Reporting new {status} run: {message}")
                self.cognite_client.extraction_pipelines.runs.create(run)
            except CogniteAPIError as e:
                self.logger.exception(f"Error while reporting run - status {status} - message {message} . Error: {e!s}")

    def _report_success(self, message: str | None = None) -> None:
        """
        Called on a successful exit of the extractor

        Args:
            message: Message to report to the extraction pipeline. If not provided, Extractor.success_message is taken.
        """
        message = message or self.success_message
        self._report_run("success", message)

    def _report_failure(self, message: str) -> None:
        """
        Called on an unsuccessful exit of the extractor

        Args:
            message: Message to report to the extraction pipeline
        """
        self._report_run("failure", message)

    def _report_error(self, exception: BaseException) -> None:
        """
        Called on an unsuccessful exit of the extractor.

        Args:
            exception: Exception object that caused the extractor to fail
        """
        message = f"{type(exception).__name__}: {exception!s}"
        self._report_run("failure", message)

    def __enter__(self) -> "Extractor":
        """
        Configures and initializes the global logger, cognite client, loads config file, state store, etc.

        Returns:
            self
        """
        if str(os.getenv("COGNITE_FUNCTION_RUNTIME", False)).lower() != "true":
            # Environment Variables
            env_file_found = load_dotenv(dotenv_path="./.env", override=True)
            if env_file_found:
                dotenv_message = "Successfully ingested environment variables from './.env'"
            else:
                dotenv_message = "No .env file found at {Path.cwd() / '.env'}"
        else:
            dotenv_message = "No .env file imported when using Cognite Functions"

        try:
            self._initial_load_config(override_path=self.config_file_path)
        except InvalidConfigError as e:
            print("Critical error: Could not read config file", file=sys.stderr)  # noqa: T201
            print(str(e), file=sys.stderr)  # noqa: T201
            sys.exit(1)

        if not self.configured_logger:
            self.config.logger.setup_logging()
            self.configured_logger = True

        self.logger = logging.getLogger(__name__)
        self.logger.info(dotenv_message)
        self.logger.info(f"Loaded {'remote' if self.config_resolver.is_remote else 'local'} config file")

        if self.handle_interrupts:
            self.cancellation_token.cancel_on_interrupt()

        self.cognite_client = self.config.cognite.get_cognite_client(self.name)
        self._load_state_store()
        self.state_store.start()

        self.extraction_pipeline = self.config.cognite.get_extraction_pipeline(self.cognite_client)

        with contextlib.suppress(AttributeError):
            self.config.metrics.start_pushers(self.cognite_client)  # type: ignore

        def heartbeat_loop() -> None:
            while not self.cancellation_token.is_cancelled:
                self.cancellation_token.wait(self.heartbeat_waiting_time)

                if not self.cancellation_token.is_cancelled:
                    self.logger.info("Reporting new heartbeat")
                    try:
                        self.cognite_client.extraction_pipelines.runs.create(
                            ExtractionPipelineRun(
                                extpipe_external_id=self.extraction_pipeline.external_id,  # type: ignore
                                status="seen",
                            )
                        )
                    except Exception:
                        self.logger.exception("Failed to report heartbeat")

        if self.extraction_pipeline:
            self.logger.info("Starting heartbeat loop")
            Thread(target=heartbeat_loop, name="HeartbeatLoop", daemon=True).start()
        else:
            self.logger.info("No extraction pipeline configured")

        if self.extraction_pipeline and self.continuous_extractor:
            self.cognite_client.extraction_pipelines.runs.create(
                ExtractionPipelineRun(
                    extpipe_external_id=self.extraction_pipeline.external_id,
                    status="success",
                    message=f"New startup of {self.name}",
                )
            )

        self.started = True
        return self

    def __exit__(
        self, exc_type: type[BaseException] | None, exc_val: BaseException | None, exc_tb: TracebackType | None
    ) -> bool:
        """
        Shuts down the extractor. Makes sure states are preserved, that all uploads of data and metrics are done, etc.

        Args:
            exc_type: Will be provided by runtime. If an unhandled exception occurred, this will be the type of that
                exception.
            exc_val: Will be provided by runtime. If an unhandled exception occurred, this will be the instance of that
                exception.
            exc_tb: Will be provided by runtime. If an unhandled exception occurred, this will be the stack trace of
                that exception.

        Returns:
            True if the extractor shut down cleanly, False if the extractor was shut down due to an unhandled error
        """
        self.cancellation_token.cancel()

        if self.state_store:
            self.state_store.synchronize()

        with contextlib.suppress(AttributeError):
            self.config.metrics.stop_pushers()  # type: ignore

        if exc_val:
            self._report_error(exc_val)
        else:
            self._report_success()

        self.started = False
        return exc_val is None

    def run(self) -> None:
        """
        Run the extractor.

        Ensures that the Extractor is set up correctly (``run`` called within a ``with``) and calls the ``run_handle``.

        Can be overriden in subclasses.
        """
        if not self.started:
            raise ValueError("You must run the extractor in a context manager")
        if self.run_handle:
            self.run_handle(self.cognite_client, self.state_store, self.config, self.cancellation_token)
        else:
            raise ValueError("No run_handle defined")

    @classmethod
    def get_current_config(cls) -> CustomConfigClass:
        """
        Get the current configuration singleton.

        Returns:
            The current configuration singleton

        Raises:
            ValueError: If no configuration singleton has been created, meaning no config file has been loaded.
        """
        if Extractor._config_singleton is None:  # type: ignore
            raise ValueError("No config singleton created. Have a config file been loaded?")
        return Extractor._config_singleton  # type: ignore

    @classmethod
    def get_current_statestore(cls) -> AbstractStateStore:
        """
        Get the current state store singleton.

        Returns:
            The current state store singleton

        Raises:
            ValueError: If no state store singleton has been created, meaning no state store has been loaded.
        """
        if Extractor._statestore_singleton is None:
            raise ValueError("No state store singleton created. Have a state store been loaded?")
        return Extractor._statestore_singleton<|MERGE_RESOLUTION|>--- conflicted
+++ resolved
@@ -1,6 +1,7 @@
 """
 Module containing the base class for extractors.
 """
+
 #  Copyright 2021 Cognite AS
 #
 #  Licensed under the Apache License, Version 2.0 (the "License");
@@ -32,10 +33,18 @@
 from cognite.client import CogniteClient
 from cognite.client.data_classes import ExtractionPipeline, ExtractionPipelineRun
 from cognite.client.exceptions import CogniteAPIError
-from cognite.extractorutils.configtools import BaseConfig, ConfigResolver, StateStoreConfig
+from cognite.extractorutils.configtools import (
+    BaseConfig,
+    ConfigResolver,
+    StateStoreConfig,
+)
 from cognite.extractorutils.exceptions import InvalidConfigError
 from cognite.extractorutils.metrics import BaseMetrics
-from cognite.extractorutils.statestore import AbstractStateStore, LocalStateStore, NoStateStore
+from cognite.extractorutils.statestore import (
+    AbstractStateStore,
+    LocalStateStore,
+    NoStateStore,
+)
 from cognite.extractorutils.threading import CancellationToken
 
 ReportStatus = Literal["success", "failure", "seen"]
@@ -233,16 +242,12 @@
 
     def _report_run(self, status: ReportStatus, message: str) -> None:
         """
-<<<<<<< HEAD
         Report the status of the extractor run to the extraction pipeline.
+
         Args:
             status: Status of the run, either success or failure or seen
             message: Message to report to the extraction pipeline
-=======
-        Called on a successful exit of the extractor.
->>>>>>> 6ec693b2
-        """
-
+        """
         MAX_MESSAGE_LENGTH_FOR_EXTRACTION_PIPELINE_RUN = 1000
         if self.extraction_pipeline:
             try:
@@ -266,7 +271,7 @@
 
     def _report_success(self, message: str | None = None) -> None:
         """
-        Called on a successful exit of the extractor
+        Called on a successful exit of the extractor.
 
         Args:
             message: Message to report to the extraction pipeline. If not provided, Extractor.success_message is taken.
@@ -276,7 +281,7 @@
 
     def _report_failure(self, message: str) -> None:
         """
-        Called on an unsuccessful exit of the extractor
+        Called on an unsuccessful exit of the extractor.
 
         Args:
             message: Message to report to the extraction pipeline
@@ -313,7 +318,9 @@
         try:
             self._initial_load_config(override_path=self.config_file_path)
         except InvalidConfigError as e:
-            print("Critical error: Could not read config file", file=sys.stderr)  # noqa: T201
+            print(  # noqa: T201
+                "Critical error: Could not read config file", file=sys.stderr
+            )
             print(str(e), file=sys.stderr)  # noqa: T201
             sys.exit(1)
 
@@ -372,7 +379,10 @@
         return self
 
     def __exit__(
-        self, exc_type: type[BaseException] | None, exc_val: BaseException | None, exc_tb: TracebackType | None
+        self,
+        exc_type: type[BaseException] | None,
+        exc_val: BaseException | None,
+        exc_tb: TracebackType | None,
     ) -> bool:
         """
         Shuts down the extractor. Makes sure states are preserved, that all uploads of data and metrics are done, etc.
@@ -415,7 +425,12 @@
         if not self.started:
             raise ValueError("You must run the extractor in a context manager")
         if self.run_handle:
-            self.run_handle(self.cognite_client, self.state_store, self.config, self.cancellation_token)
+            self.run_handle(
+                self.cognite_client,
+                self.state_store,
+                self.config,
+                self.cancellation_token,
+            )
         else:
             raise ValueError("No run_handle defined")
 
