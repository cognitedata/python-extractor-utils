#  Copyright 2020 Cognite AS
#
#  Licensed under the Apache License, Version 2.0 (the "License");
#  you may not use this file except in compliance with the License.
#  You may obtain a copy of the License at
#
#      http://www.apache.org/licenses/LICENSE-2.0
#
#  Unless required by applicable law or agreed to in writing, software
#  distributed under the License is distributed on an "AS IS" BASIS,
#  WITHOUT WARRANTIES OR CONDITIONS OF ANY KIND, either express or implied.
#  See the License for the specific language governing permissions and
#  limitations under the License.

"""
Module containing tools for loading and verifying config files, and a YAML loader to automatically serialize these
dataclasses from a config file.

Configs are described as ``dataclass``\es, and use the ``BaseConfig`` class as a superclass to get a few things built-in:
config version, Cognite project and logging. Use type hints to specify types, use the ``Optional`` type to specify that
a config parameter is optional, and give the attribute a value to give it a default.

For example, a config class for an extractor may look like the following:

.. code-block:: python

    @dataclass
    class ExtractorConfig:
        parallelism: int = 10

        state_store: Optional[StateStoreConfig]
        ...

    @dataclass
    class SourceConfig:
        host: str
        username: str
        password: str
        ...


    @dataclass
    class MyConfig(BaseConfig):
        extractor: ExtractorConfig
        source: SourceConfig

You can then load a YAML file into this dataclass with the `load_yaml` function:

.. code-block:: python

    with open("config.yaml") as infile:
        config: MyConfig = load_yaml(infile, MyConfig)

The config object can additionally do several things, such as:

Creating a ``CogniteClient`` based on the config:

.. code-block:: python

    client = config.cognite.get_cognite_client("my-client")

Setup the logging according to the config:

.. code-block:: python

    config.logger.setup_logging()

Start and stop threads to automatically push all the prometheus metrics in the default prometheus registry to the
configured push-gateways:

.. code-block:: python

    config.metrics.start_pushers(client)

    # Extractor code

    config.metrics.stop_pushers()

Get a state store object as configured:

.. code-block:: python

    states = config.extractor.state_store.create_state_store()

However, all of these things will be automatically done for you if you are using the base Extractor class.
"""

import logging
import os
import re
import time
from dataclasses import dataclass
from datetime import timedelta
from enum import Enum
from logging.handlers import TimedRotatingFileHandler
from threading import Event
from time import sleep
<<<<<<< HEAD
from typing import Any, Dict, List, Optional, T, TextIO, Tuple, Type, TypeVar, Union
=======
from typing import Any, Dict, Iterable, List, Optional, T, TextIO, Type, TypeVar, Union
>>>>>>> f0e493f8
from urllib.parse import urljoin

import dacite
import yaml
from cognite.client import CogniteClient
from cognite.client.data_classes import Asset, DataSet, ExtractionPipeline
from yaml.scanner import ScannerError

from .authentication import AuthenticatorConfig
from .exceptions import InvalidConfigError
from .logging_prometheus import export_log_stats_on_root_logger
from .metrics import AbstractMetricsPusher, CognitePusher, PrometheusPusher
from .statestore import AbstractStateStore, LocalStateStore, NoStateStore, RawStateStore
from .util import EitherId

_logger = logging.getLogger(__name__)


def _to_snake_case(dictionary: Dict[str, Any], case_style: str) -> Dict[str, Any]:
    """
    Ensure that all keys in the dictionary follows the snake casing convention (recursively, so any sub-dictionaries are
    changed too).

    Args:
        dictionary: Dictionary to update.
        case_style: Existing casing convention. Either 'snake', 'hyphen' or 'camel'.

    Returns:
        An updated dictionary with keys in the given convention.
    """

    def fix_list(list_, key_translator):
        if list_ is None:
            return []

        new_list = [None] * len(list_)
        for i, element in enumerate(list_):
            if isinstance(element, dict):
                new_list[i] = fix_dict(element, key_translator)
            elif isinstance(element, list):
                new_list[i] = fix_list(element, key_translator)
            else:
                new_list[i] = element
        return new_list

    def fix_dict(dict_, key_translator):
        if dict_ is None:
            return {}

        new_dict = {}
        for key in dict_:
            if isinstance(dict_[key], dict):
                new_dict[key_translator(key)] = fix_dict(dict_[key], key_translator)
            elif isinstance(dict_[key], list):
                new_dict[key_translator(key)] = fix_list(dict_[key], key_translator)
            else:
                new_dict[key_translator(key)] = dict_[key]
        return new_dict

    def translate_hyphen(key):
        return key.replace("-", "_")

    def translate_camel(key):
        return re.sub(r"([A-Z]+)", r"_\1", key).strip("_").lower()

    if case_style == "snake" or case_style == "underscore":
        return dictionary
    elif case_style == "hyphen" or case_style == "kebab":
        return fix_dict(dictionary, translate_hyphen)
    elif case_style == "camel" or case_style == "pascal":
        return fix_dict(dictionary, translate_camel)
    else:
        raise ValueError(f"Invalid case style: {case_style}")


@dataclass
class EitherIdConfig:
    id: Optional[int]
    external_id: Optional[str]

    @property
    def either_id(self) -> EitherId:
        return EitherId(id=self.id, external_id=self.external_id)


class TimeIntervalConfig:
    def __init__(self, expression):
        self._interval, self._expression = TimeIntervalConfig._parse_expression(expression)

    @classmethod
    def _parse_expression(cls, expression: str) -> Tuple[int, str]:
        # First, try to parse pure number and assume seconds (for backwards compatibility)
        try:
            return int(expression), f"{expression}s"
        except ValueError:
            pass

        match = re.match(r"(\d+)(s|m|h|d)", expression)
        if not match:
            raise InvalidConfigError("Invalid interval pattern")

        number, unit = match.groups()
        numeric_unit = {"s": 1, "m": 60, "h": 60 * 60, "d": 60 * 60 * 24}[unit]

        return int(number) * numeric_unit, expression

    @property
    def seconds(self) -> int:
        return self._interval

    @property
    def minutes(self) -> float:
        return self._interval / 60

    @property
    def hours(self) -> float:
        return self._interval / (60 * 60)

    @property
    def days(self) -> float:
        return self._interval / (60 * 60 * 24)

    @property
    def timedelta(self) -> timedelta:
        days = self._interval // (60 * 60 * 24)
        seconds = self._interval % (60 * 60 * 24)
        return timedelta(days=days, seconds=seconds)

    def __int__(self) -> int:
        return int(self._interval)

    def __float__(self) -> float:
        return float(self._interval)

    def __str__(self) -> str:
        return self._expression

    def __repr__(self) -> str:
        return self._expression


@dataclass
class CogniteConfig:
    """
    Configuration parameters for CDF connection, such as project name, host address and API key
    """

    project: str
    api_key: Optional[str]
    idp_authentication: Optional[AuthenticatorConfig]
    data_set: Optional[EitherIdConfig]
    data_set_id: Optional[int]
    data_set_external_id: Optional[str]
    extraction_pipeline: Optional[EitherIdConfig]
    timeout: TimeIntervalConfig = TimeIntervalConfig("30s")
    external_id_prefix: str = ""
    host: str = "https://api.cognitedata.com"

    def get_cognite_client(self, client_name: str, token_custom_args: Optional[Dict[str, str]] = None) -> CogniteClient:
        kwargs = {}

        if self.api_key:
            kwargs["api_key"] = self.api_key
        elif self.idp_authentication:
            if self.idp_authentication.token_url:
                kwargs["token_url"] = self.idp_authentication.token_url
            elif self.idp_authentication.tenant:
                base_url = urljoin(self.idp_authentication.authority, self.idp_authentication.tenant)
                kwargs["token_url"] = f"{base_url}/oauth2/v2.0/token"
            kwargs["token_client_id"] = self.idp_authentication.client_id
            kwargs["token_client_secret"] = self.idp_authentication.secret
            kwargs["token_scopes"] = self.idp_authentication.scopes
            if token_custom_args is None:
                token_custom_args = {}
            if self.idp_authentication.resource:
                token_custom_args["resource"] = self.idp_authentication.resource
            kwargs["token_custom_args"] = token_custom_args
        else:
            raise InvalidConfigError("No CDF credentials")

        return CogniteClient(
            project=self.project,
            base_url=self.host,
            client_name=client_name,
            disable_pypi_version_check=True,
            timeout=self.timeout.seconds,
            **kwargs,
        )

    def get_data_set(self, cdf_client: CogniteClient) -> Optional[DataSet]:
        if self.data_set_external_id:
            logging.getLogger(__name__).warning(
                "Using data-set-external-id is deprecated, please use data-set-id/external-id instead"
            )
            return cdf_client.data_sets.retrieve(external_id=self.data_set_external_id)

        if self.data_set_id:
            logging.getLogger(__name__).warning("Using data-set-id is deprecated, please use data-set/id instead")
            return cdf_client.data_sets.retrieve(external_id=self.data_set_external_id)

        if not self.data_set:
            return None

        return cdf_client.data_sets.retrieve(
            id=self.data_set.either_id.internal_id, external_id=self.data_set.either_id.external_id
        )

    def get_extraction_pipeline(self, cdf_client: CogniteClient) -> Optional[ExtractionPipeline]:
        if not self.extraction_pipeline:
            return None

        either_id = self.extraction_pipeline.either_id
        extraction_pipeline = cdf_client.extraction_pipelines.retrieve(
            id=either_id.internal_id,
            external_id=either_id.external_id,
        )
        if extraction_pipeline is None:
            raise ValueError(f"Extraction pipeline with {either_id.type()} {either_id.content()} not found")
        return extraction_pipeline


@dataclass
class _ConsoleLoggingConfig:
    level: str = "INFO"


@dataclass
class _FileLoggingConfig:
    path: str
    level: str = "INFO"
    retention: int = 7


@dataclass
class LoggingConfig:
    """
    Logging settings, such as log levels and path to log file
    """

    console: Optional[_ConsoleLoggingConfig]
    file: Optional[_FileLoggingConfig]
    # enables metrics on the number of log messages recorded (per logger and level)
    # In order to collect/see result MetricsConfig should be set as well, so metrics are propagated to
    # Prometheus and/or Cognite
    metrics: Optional[bool] = False

    def setup_logging(self, suppress_console=False) -> None:
        """
        Sets up the default logger in the logging package to be configured as defined in this config object

        Args:
            suppress_console: Don't log to console regardless of config. Useful when running an extractor as a Windows
                service
        """
        fmt = logging.Formatter(
            "%(asctime)s.%(msecs)03d UTC [%(levelname)-8s] %(threadName)s - %(message)s",
            "%Y-%m-%d %H:%M:%S",
        )
        # Set logging to UTC
        fmt.converter = time.gmtime

        root = logging.getLogger()

        if self.metrics:
            export_log_stats_on_root_logger(root)

        if self.console and not suppress_console:
            console_handler = logging.StreamHandler()
            console_handler.setLevel(self.console.level)
            console_handler.setFormatter(fmt)

            root.addHandler(console_handler)

            if root.getEffectiveLevel() > console_handler.level:
                root.setLevel(console_handler.level)

        if self.file:
            file_handler = TimedRotatingFileHandler(
                filename=self.file.path,
                when="midnight",
                utc=True,
                backupCount=self.file.retention,
            )
            file_handler.setLevel(self.file.level)
            file_handler.setFormatter(fmt)

            root.addHandler(file_handler)

            if root.getEffectiveLevel() > file_handler.level:
                root.setLevel(file_handler.level)


@dataclass
class _PushGatewayConfig:
    host: str
    job_name: str
    username: Optional[str]
    password: Optional[str]

    clear_after: Optional[TimeIntervalConfig]
    push_interval: TimeIntervalConfig = TimeIntervalConfig("30s")


@dataclass
class _CogniteMetricsConfig:
    external_id_prefix: str
    asset_name: Optional[str]
    asset_external_id: Optional[str]

    push_interval: TimeIntervalConfig = TimeIntervalConfig("30s")


@dataclass
class MetricsConfig:
    """
    Destination(s) for metrics, including options for one or several Prometheus push gateways, and pushing as CDF Time
    Series.
    """

    push_gateways: Optional[List[_PushGatewayConfig]]
    cognite: Optional[_CogniteMetricsConfig]

    def start_pushers(self, cdf_client: CogniteClient, cancelation_token: Event = Event()) -> None:
        self._pushers: List[AbstractMetricsPusher] = []
        self._clear_on_stop: Dict[PrometheusPusher, int] = {}

        push_gateways = self.push_gateways or []

        for counter, push_gateway in enumerate(push_gateways):
            pusher = PrometheusPusher(
                job_name=push_gateway.job_name,
                username=push_gateway.username,
                password=push_gateway.password,
                url=push_gateway.host,
                push_interval=push_gateway.push_interval.seconds,
                thread_name=f"MetricsPusher_{counter}",
                cancelation_token=cancelation_token,
            )

            pusher.start()
            self._pushers.append(pusher)
            if push_gateway.clear_after is not None:
                self._clear_on_stop[pusher] = push_gateway.clear_after.seconds

        if self.cognite:
            asset = None

            if self.cognite.asset_name is not None:
                asset = Asset(name=self.cognite.asset_name, external_id=self.cognite.asset_external_id)

            pusher = CognitePusher(
                cdf_client=cdf_client,
                external_id_prefix=self.cognite.external_id_prefix,
                push_interval=self.cognite.push_interval.seconds,
                asset=asset,
                thread_name="CogniteMetricsPusher",  # There is only one Cognite project as a target
                cancelation_token=cancelation_token,
            )

            pusher.start()
            self._pushers.append(pusher)

    def stop_pushers(self) -> None:
        pushers = self.__dict__.get("_pushers") or []

        for pusher in pushers:
            pusher.stop()

        if len(self._clear_on_stop) > 0:
            wait_time = max(self._clear_on_stop.values())
            _logger.debug("Waiting %d seconds before clearing gateways", wait_time)

            sleep(wait_time)
            for pusher in self._clear_on_stop.keys():
                pusher.clear_gateway()


@dataclass
class BaseConfig:
    """
    Basis for an extractor config, containing config version, ``CogniteConfig`` and ``LoggingConfig``
    """

    version: Optional[Union[str, int]]

    cognite: CogniteConfig
    logger: LoggingConfig


@dataclass
class RawDestinationConfig:
    database: str
    table: str


@dataclass
class RawStateStoreConfig(RawDestinationConfig):
    upload_interval: TimeIntervalConfig = TimeIntervalConfig("30s")


@dataclass
class LocalStateStoreConfig:
    path: str
    save_interval: TimeIntervalConfig = TimeIntervalConfig("30s")


@dataclass
class StateStoreConfig:
    raw: Optional[RawStateStoreConfig] = None
    local: Optional[LocalStateStoreConfig] = None

    def create_state_store(
        self, cdf_client: Optional[CogniteClient] = None, default_to_local: bool = True
    ) -> AbstractStateStore:
        """
        Create a state store object based on the config.

        Args:
            cdf_client: CogniteClient object to use in case of a RAW state store (ignored otherwise)
            default_to_local: If true, return a LocalStateStore if no state store is configured. Otherwise return a
                NoStateStore

        Returns:
            An (uninitialized) state store
        """
        if self.raw and self.local:
            raise ValueError("Only one state store can be used simultaneously")

        if self.raw:
            if cdf_client is None:
                raise TypeError("A cognite client object must be provided when state store is RAW")

            return RawStateStore(
                cdf_client=cdf_client,
                database=self.raw.database,
                table=self.raw.table,
                save_interval=self.raw.upload_interval.seconds,
            )

        if self.local:
            return LocalStateStore(file_path=self.local.path, save_interval=self.local.save_interval.seconds)

        if default_to_local:
            return LocalStateStore(file_path="states.json")
        else:
            return NoStateStore()


CustomConfigClass = TypeVar("CustomConfigClass", bound=BaseConfig)


def load_yaml(
    source: Union[TextIO, str], config_type: Type[CustomConfigClass], case_style: str = "hyphen", expand_envvars=True
) -> CustomConfigClass:
    """
    Read a YAML file, and create a config object based on its contents.

    Args:
        source: Input stream (as returned by open(...)) or string containing YAML.
        config_type: Class of config type (i.e. your custom subclass of BaseConfig).
        case_style: Casing convention of config file. Valid options are 'snake', 'hyphen' or 'camel'. Should be
            'hyphen'.
        expand_envvars: Substitute values with the pattern ${VAR} with the content of the environment variable VAR

    Returns:
        An initialized config object.

    Raises:
        InvalidConfigError: If any config field is given as an invalid type, is missing or is unknown
    """

    def env_constructor(_: yaml.SafeLoader, node):
        bool_values = {
            "true": True,
            "false": False,
        }
        expanded_value = os.path.expandvars(node.value)
        return bool_values.get(expanded_value.lower(), expanded_value)

    class EnvLoader(yaml.SafeLoader):
        pass

    EnvLoader.add_implicit_resolver("!env", re.compile(r"\$\{([^}^{]+)\}"), None)
    EnvLoader.add_constructor("!env", env_constructor)

    loader = EnvLoader if expand_envvars else yaml.SafeLoader

    # Safe to use load instead of safe_load since both loader classes are based on SafeLoader
    try:
        config_dict = yaml.load(source, Loader=loader)
    except ScannerError as e:
        location = e.problem_mark or e.context_mark
        formatted_location = f" at line {location.line+1}, column {location.column+1}" if location is not None else ""
        cause = e.problem or e.context
        raise InvalidConfigError(f"Invalid YAML{formatted_location}: {cause or ''}") from e

    config_dict = _to_snake_case(config_dict, case_style)

    try:
        config = dacite.from_dict(
            data=config_dict, data_class=config_type, config=dacite.Config(strict=True, cast=[Enum, TimeIntervalConfig])
        )
    except dacite.UnexpectedDataError as e:
        unknowns = [f'"{k.replace("_", "-") if case_style == "hyphen" else k}"' for k in e.keys]
        raise InvalidConfigError(f"Unknown config parameter{'s' if len(unknowns) > 1 else ''} {', '.join(unknowns)}")

    except (dacite.WrongTypeError, dacite.MissingValueError, dacite.UnionMatchError) as e:
        path = e.field_path.replace("_", "-") if case_style == "hyphen" else e.field_path

        def name(type_: Type) -> str:
            return type_.__name__ if hasattr(type_, "__name__") else str(type_)

        def all_types(type_: Type) -> Iterable[Type]:
            return type_.__args__ if hasattr(type_, "__args__") else [type_]

        if isinstance(e, (dacite.WrongTypeError, dacite.UnionMatchError)) and e.value is not None:
            got_type = name(type(e.value))
            need_type = ", ".join(name(t) for t in all_types(e.field_type))

            raise InvalidConfigError(
                f'Wrong type for field "{path}" - got "{e.value}" of type {got_type} instead of {need_type}'
            )
        raise InvalidConfigError(f'Missing mandatory field "{path}"')

    except dacite.ForwardReferenceError as e:
        raise ValueError(f"Invalid config class: {str(e)}")

    return config<|MERGE_RESOLUTION|>--- conflicted
+++ resolved
@@ -95,11 +95,7 @@
 from logging.handlers import TimedRotatingFileHandler
 from threading import Event
 from time import sleep
-<<<<<<< HEAD
-from typing import Any, Dict, List, Optional, T, TextIO, Tuple, Type, TypeVar, Union
-=======
-from typing import Any, Dict, Iterable, List, Optional, T, TextIO, Type, TypeVar, Union
->>>>>>> f0e493f8
+from typing import Any, Dict, Iterable, List, Optional, T, TextIO, Tuple, Type, TypeVar, Union
 from urllib.parse import urljoin
 
 import dacite
