--- conflicted
+++ resolved
@@ -16,9 +16,5 @@
 Cognite extractor utils is a Python package that simplifies the development of new extractors.
 """
 
-<<<<<<< HEAD
-__version__ = "5.5.2"
-=======
-__version__ = "6.0.0"
->>>>>>> 4833a3c6
+__version__ = "6.0.1"
 from .base import Extractor