#  Copyright 2020 Cognite AS
#
#  Licensed under the Apache License, Version 2.0 (the "License");
#  you may not use this file except in compliance with the License.
#  You may obtain a copy of the License at
#
#      http://www.apache.org/licenses/LICENSE-2.0
#
#  Unless required by applicable law or agreed to in writing, software
#  distributed under the License is distributed on an "AS IS" BASIS,
#  WITHOUT WARRANTIES OR CONDITIONS OF ANY KIND, either express or implied.
#  See the License for the specific language governing permissions and
#  limitations under the License.

"""
Cognite extractor utils is a Python package that simplifies the development of new extractors.
"""

<<<<<<< HEAD
__version__ = "6.1.0"
=======
__version__ = "6.0.2"
>>>>>>> a21efcb4
from .base import Extractor<|MERGE_RESOLUTION|>--- conflicted
+++ resolved
@@ -16,9 +16,5 @@
 Cognite extractor utils is a Python package that simplifies the development of new extractors.
 """
 
-<<<<<<< HEAD
-__version__ = "6.1.0"
-=======
-__version__ = "6.0.2"
->>>>>>> a21efcb4
+__version__ = "6.1.0
 from .base import Extractor