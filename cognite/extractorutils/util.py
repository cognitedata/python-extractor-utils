--- conflicted
+++ resolved
@@ -307,23 +307,13 @@
 
 def _retry_internal(
     f: Callable[..., _T2],
-<<<<<<< HEAD
     cancellation_token: CancellationToken,
-    exceptions: Tuple[Type[Exception], ...] = (Exception,),
-    tries: int = -1,
-    delay: float = 0,
-    max_delay: Optional[float] = None,
-    backoff: float = 1,
-    jitter: Union[float, Tuple[float, float]] = 0,
-=======
-    cancellation_token: threading.Event,
     exceptions: Union[Tuple[Type[Exception], ...], Dict[Type[Exception], Callable[[Exception], bool]]],
     tries: int,
     delay: float,
     max_delay: Optional[float],
     backoff: float,
     jitter: Union[float, Tuple[float, float]],
->>>>>>> 9810600f
 ) -> _T2:
     logger = logging.getLogger(__name__)
 
@@ -368,23 +358,13 @@
 
 
 def retry(
-<<<<<<< HEAD
     cancellation_token: Optional[CancellationToken] = None,
-    exceptions: Tuple[Type[Exception], ...] = (Exception,),
-    tries: int = -1,
-    delay: float = 0,
-    max_delay: Optional[float] = None,
-    backoff: float = 1,
-    jitter: Union[float, Tuple[float, float]] = 0,
-=======
-    cancellation_token: threading.Event = threading.Event(),
     exceptions: Union[Tuple[Type[Exception], ...], Dict[Type[Exception], Callable[[Any], bool]]] = (Exception,),
     tries: int = 10,
     delay: float = 1,
     max_delay: Optional[float] = 60,
     backoff: float = 2,
     jitter: Union[float, Tuple[float, float]] = (0, 2),
->>>>>>> 9810600f
 ) -> Callable[[Callable[..., _T2]], Callable[..., _T2]]:
     """
     Returns a retry decorator.
@@ -426,7 +406,7 @@
 
 
 def requests_exceptions(
-    status_codes: List[int] = [408, 425, 429, 500, 502, 503, 504],
+    status_codes: Optional[List[int]] = None,
 ) -> Dict[Type[Exception], Callable[[Any], bool]]:
     """
     Retry exceptions from using the ``requests`` library. This will retry all connection and HTTP errors matching
@@ -441,6 +421,7 @@
             ...
 
     """
+    status_codes = status_codes or [408, 425, 429, 500, 502, 503, 504]
     # types ignored, since they are not installed as we don't depend on the package
     from requests.exceptions import HTTPError, RequestException  # type: ignore
 
@@ -459,7 +440,7 @@
 
 
 def httpx_exceptions(
-    status_codes: List[int] = [408, 425, 429, 500, 502, 503, 504],
+    status_codes: Optional[List[int]] = None,
 ) -> Dict[Type[Exception], Callable[[Any], bool]]:
     """
     Retry exceptions from using the ``httpx`` library. This will retry all connection and HTTP errors matching
@@ -474,6 +455,7 @@
             ...
 
     """
+    status_codes = status_codes or [408, 425, 429, 500, 502, 503, 504]
     # types ignored, since they are not installed as we don't depend on the package
     from httpx import HTTPError, HTTPStatusError  # type: ignore
 
