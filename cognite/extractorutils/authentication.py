--- conflicted
+++ resolved
@@ -1,4 +1,3 @@
-<<<<<<< HEAD
 #  Copyright 2020 Cognite AS
 #
 #  Licensed under the Apache License, Version 2.0 (the "License");
@@ -12,14 +11,13 @@
 #  WITHOUT WARRANTIES OR CONDITIONS OF ANY KIND, either express or implied.
 #  See the License for the specific language governing permissions and
 #  limitations under the License.
-=======
+
 """
 Module containing an authenticator to use Azure AD as an Identity Provider, as an alternative to API keys.
 
 You should have to use this module directly, but if you use the ``get_cogntie_client`` method in the ``CogniteConfig``
 class from ``cognite.extractorutils.configtools`` your extractor will be configurable to use Azure AD automatically.
 """
->>>>>>> 2581d07d
 
 import logging
 import time
