#  Copyright 2020 Cognite AS
#
#  Licensed under the Apache License, Version 2.0 (the "License");
#  you may not use this file except in compliance with the License.
#  You may obtain a copy of the License at
#
#      http://www.apache.org/licenses/LICENSE-2.0
#
#  Unless required by applicable law or agreed to in writing, software
#  distributed under the License is distributed on an "AS IS" BASIS,
#  WITHOUT WARRANTIES OR CONDITIONS OF ANY KIND, either express or implied.
#  See the License for the specific language governing permissions and
#  limitations under the License.

import threading
import unittest
from unittest.mock import Mock, patch

import httpx
import requests

from cognite.client import CogniteClient
from cognite.client.data_classes import Asset, TimeSeries
from cognite.client.exceptions import CogniteNotFoundError
<<<<<<< HEAD
from cognite.extractorutils.threading import CancellationToken
from cognite.extractorutils.util import EitherId, ensure_assets, ensure_time_series
=======
from cognite.extractorutils.util import (
    EitherId,
    ensure_assets,
    ensure_time_series,
    httpx_exceptions,
    requests_exceptions,
    retry,
)
>>>>>>> 9810600f


class TestEnsureTimeSeries(unittest.TestCase):
    @patch("cognite.client.CogniteClient")
    def setUp(self, MockCogniteClient) -> None:
        self.client: CogniteClient = MockCogniteClient()

    def test_nothing_in_cdf(self):
        time_series = [TimeSeries(external_id="a"), TimeSeries(external_id="b")]

        self.client.time_series.retrieve_multiple = Mock(
            side_effect=CogniteNotFoundError([{"externalId": ts.external_id} for ts in time_series])
        )

        ensure_time_series(self.client, time_series)

        self.client.time_series.create.assert_called_once_with(time_series)

    def test_some_in_cdf(self):
        existing = [TimeSeries(external_id="a")]
        new = [TimeSeries(external_id="b")]

        self.client.time_series.retrieve_multiple = Mock(
            side_effect=CogniteNotFoundError([{"externalId": ts.external_id} for ts in new])
        )

        ensure_time_series(self.client, existing + new)

        self.client.time_series.create.assert_called_once_with(new)

    def test_all_in_cdf(self):
        time_series = [TimeSeries(external_id="a"), TimeSeries(external_id="b")]

        ensure_time_series(self.client, time_series)

        self.client.time_series.create.assert_not_called()


class TestEnsureAssets(unittest.TestCase):
    @patch("cognite.client.CogniteClient")
    def setUp(self, MockCogniteClient) -> None:
        self.client: CogniteClient = MockCogniteClient()

    def test_nothing_in_cdf(self):
        assets = [Asset(external_id="a"), Asset(external_id="b")]

        self.client.assets.retrieve_multiple = Mock(
            side_effect=CogniteNotFoundError([{"externalId": ts.external_id} for ts in assets])
        )

        ensure_assets(self.client, assets)

        self.client.assets.create.assert_called_once_with(assets)

    def test_some_in_cdf(self):
        existing = [Asset(external_id="a")]
        new = [Asset(external_id="b")]

        self.client.assets.retrieve_multiple = Mock(
            side_effect=CogniteNotFoundError([{"externalId": ts.external_id} for ts in new])
        )

        ensure_assets(self.client, existing + new)

        self.client.assets.create.assert_called_once_with(new)

    def test_all_in_cdf(self):
        assets = [Asset(external_id="a"), Asset(external_id="b")]

        ensure_assets(self.client, assets)

        self.client.assets.create.assert_not_called()


class TestEitherId(unittest.TestCase):
    def test_init(self):
        with self.assertRaises(TypeError):
            EitherId(id=123, external_id="extId")
        with self.assertRaises(TypeError):
            EitherId()

    def test_getters(self):
        self.assertEqual(EitherId(id=123).content(), 123)
        self.assertEqual(EitherId(id=123).type(), "id")
        self.assertEqual(EitherId(external_id="abc").content(), "abc")
        self.assertEqual(EitherId(external_id="abc").type(), "externalId")
        self.assertEqual(EitherId(externalId="abc").content(), "abc")
        self.assertEqual(EitherId(externalId="abc").type(), "externalId")

    def test_eq(self):
        id1 = EitherId(id=123)
        id2 = EitherId(id=123)

        self.assertFalse(id1 is id2)
        self.assertTrue(id1 == id2)

        id1 = EitherId(external_id="abc")
        id2 = EitherId(external_id="abc")

        self.assertFalse(id1 is id2)
        self.assertTrue(id1 == id2)

    def test_hash(self):
        id1 = EitherId(id=123)
        id2 = EitherId(id=123)

        self.assertTrue(hash(id1) == hash(id2))

        id1 = EitherId(external_id="abc")
        id2 = EitherId(external_id="abc")

        self.assertTrue(hash(id1) == hash(id2))

    def test_repr(self):
        self.assertEqual(EitherId(externalId="extId").__repr__(), "externalId: extId")


<<<<<<< HEAD
class TestCancellationToken(unittest.TestCase):
    def test_cancel(self):
        token = CancellationToken()
        self.assertFalse(token.is_cancelled)
        token.cancel()
        self.assertTrue(token.is_cancelled)
        token.cancel()  # Does nothing
        self.assertTrue(token.is_cancelled)
        self.assertTrue(token.wait(1))  # Returns immediately.

    def test_wait(self):
        token = CancellationToken()

        def wait():
            token.wait()

        t1 = threading.Thread(target=wait)
        t2 = threading.Thread(target=wait)
        t1.start()
        t2.start()
        # Wait a bit
        token.wait(0.5)
        self.assertTrue(t1.is_alive())
        self.assertTrue(t2.is_alive())

        token.cancel()
        t1.join(1)
        t2.join(1)
        self.assertFalse(t1.is_alive())
        self.assertFalse(t2.is_alive())

    def test_child_token(self):
        token = CancellationToken()
        child_a = token.create_child_token()
        child_b = token.create_child_token()

        def wait_a():
            child_a.wait()

        def wait_b():
            child_b.wait()

        t1 = threading.Thread(target=wait_a)
        t2 = threading.Thread(target=wait_b)
        t1.start()
        t2.start()

        token.wait(0.5)
        self.assertTrue(t1.is_alive())
        self.assertTrue(t2.is_alive())

        child_b.cancel()
        t2.join(1)
        self.assertFalse(t2.is_alive())
        self.assertTrue(t1.is_alive())

        token.cancel()
        t1.join(1)
        self.assertFalse(t1.is_alive())
=======
class TestRetries(unittest.TestCase):
    def test_simple_retry(self) -> None:
        mock = Mock()

        @retry(tries=3, delay=0, jitter=0)
        def call_mock() -> None:
            mock()
            raise ValueError()

        with self.assertRaises(ValueError):
            call_mock()

        self.assertEqual(len(mock.call_args_list), 3)

    def test_simple_retry_specified(self) -> None:
        mock = Mock()

        @retry(tries=3, delay=0, jitter=0, exceptions=(ValueError,))
        def call_mock() -> None:
            mock()
            raise ValueError()

        with self.assertRaises(ValueError):
            call_mock()

        self.assertEqual(len(mock.call_args_list), 3)

    def test_not_retry_unspecified(self) -> None:
        mock = Mock()

        @retry(tries=3, delay=0, jitter=0, exceptions=(TypeError,))
        def call_mock() -> None:
            mock()
            raise ValueError()

        with self.assertRaises(ValueError):
            call_mock()

        self.assertEqual(len(mock.call_args_list), 1)

    def test_retry_conditional(self) -> None:
        mock = Mock()

        @retry(tries=3, delay=0, jitter=0, exceptions={ValueError: lambda x: "Invalid" not in str(x)})
        def call_mock(is_none: bool) -> None:
            mock()

            if is_none:
                raise ValueError("Could not retrieve value")
            else:
                raise ValueError("Invalid value: 1234")

        with self.assertRaises(ValueError):
            call_mock(True)

        self.assertEqual(len(mock.call_args_list), 3)

        mock.reset_mock()

        with self.assertRaises(ValueError):
            call_mock(False)

        self.assertEqual(len(mock.call_args_list), 1)

    def test_retry_requests(self) -> None:
        mock = Mock()

        @retry(tries=3, delay=0, jitter=0, exceptions=requests_exceptions())
        def call_mock() -> None:
            mock()
            requests.get("http://localhost:1234/nope")

        with self.assertRaises(requests.ConnectionError):
            call_mock()

        self.assertEqual(len(mock.call_args_list), 3)
        mock.reset_mock()

        # 404 should not be retried
        @retry(tries=3, delay=0, jitter=0, exceptions=requests_exceptions())
        def call_mock2() -> None:
            mock()
            res = requests.Response()
            res.status_code = 404
            res.raise_for_status()

        with self.assertRaises(requests.HTTPError):
            call_mock2()

        self.assertEqual(len(mock.call_args_list), 1)
        mock.reset_mock()

        # 429 should be retried
        @retry(tries=3, delay=0, jitter=0, exceptions=requests_exceptions())
        def call_mock3() -> None:
            mock()
            res = requests.Response()
            res.status_code = 429
            res.raise_for_status()

        with self.assertRaises(requests.HTTPError):
            call_mock3()

        self.assertEqual(len(mock.call_args_list), 3)

    def test_httpx_requests(self) -> None:
        mock = Mock()

        @retry(tries=3, delay=0, jitter=0, exceptions=httpx_exceptions())
        def call_mock() -> None:
            mock()
            httpx.get("http://localhost:1234/nope")

        with self.assertRaises(httpx.ConnectError):
            call_mock()

        self.assertEqual(len(mock.call_args_list), 3)
        mock.reset_mock()

        # 404 should not be retried
        @retry(tries=3, delay=0, jitter=0, exceptions=httpx_exceptions())
        def call_mock2() -> None:
            mock()
            res = httpx.Response(404, request=httpx.Request("GET", "http://localhost/"))
            res.raise_for_status()

        with self.assertRaises(httpx.HTTPError):
            call_mock2()

        self.assertEqual(len(mock.call_args_list), 1)
        mock.reset_mock()

        # 429 should be retried
        @retry(tries=3, delay=0, jitter=0, exceptions=httpx_exceptions())
        def call_mock3() -> None:
            mock()
            res = httpx.Response(429, request=httpx.Request("GET", "http://localhost/"))
            res.raise_for_status()

        with self.assertRaises(httpx.HTTPError):
            call_mock3()

        self.assertEqual(len(mock.call_args_list), 3)
>>>>>>> 9810600f
<|MERGE_RESOLUTION|>--- conflicted
+++ resolved
@@ -22,10 +22,7 @@
 from cognite.client import CogniteClient
 from cognite.client.data_classes import Asset, TimeSeries
 from cognite.client.exceptions import CogniteNotFoundError
-<<<<<<< HEAD
 from cognite.extractorutils.threading import CancellationToken
-from cognite.extractorutils.util import EitherId, ensure_assets, ensure_time_series
-=======
 from cognite.extractorutils.util import (
     EitherId,
     ensure_assets,
@@ -34,7 +31,6 @@
     requests_exceptions,
     retry,
 )
->>>>>>> 9810600f
 
 
 class TestEnsureTimeSeries(unittest.TestCase):
@@ -152,7 +148,6 @@
         self.assertEqual(EitherId(externalId="extId").__repr__(), "externalId: extId")
 
 
-<<<<<<< HEAD
 class TestCancellationToken(unittest.TestCase):
     def test_cancel(self):
         token = CancellationToken()
@@ -212,7 +207,8 @@
         token.cancel()
         t1.join(1)
         self.assertFalse(t1.is_alive())
-=======
+
+
 class TestRetries(unittest.TestCase):
     def test_simple_retry(self) -> None:
         mock = Mock()
@@ -355,5 +351,4 @@
         with self.assertRaises(httpx.HTTPError):
             call_mock3()
 
-        self.assertEqual(len(mock.call_args_list), 3)
->>>>>>> 9810600f
+        self.assertEqual(len(mock.call_args_list), 3)