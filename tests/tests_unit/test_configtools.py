--- conflicted
+++ resolved
@@ -22,11 +22,14 @@
 from cognite.client import CogniteClient
 from cognite.client.credentials import OAuthClientCredentials
 
-<<<<<<< HEAD
-from cognite.extractorutils.configtools import BaseConfig, CogniteConfig, TimeIntervalConfig, _to_snake_case, load_yaml
-=======
-from cognite.extractorutils.configtools import BaseConfig, CogniteConfig, LoggingConfig, _to_snake_case, load_yaml
->>>>>>> a5552fad
+from cognite.extractorutils.configtools import (
+    BaseConfig,
+    CogniteConfig,
+    LoggingConfig,
+    TimeIntervalConfig,
+    _to_snake_case,
+    load_yaml,
+)
 from cognite.extractorutils.exceptions import InvalidConfigError
 
 
@@ -259,7 +262,6 @@
         with self.assertRaises(InvalidConfigError):
             load_yaml(config, CastingClass)
 
-<<<<<<< HEAD
     def test_parse_time_interval(self):
         self.assertEqual(TimeIntervalConfig("54").seconds, 54)
         self.assertEqual(TimeIntervalConfig("54s").seconds, 54)
@@ -269,7 +271,7 @@
         self.assertAlmostEqual(TimeIntervalConfig("15m").hours, 0.25)
         self.assertAlmostEqual(TimeIntervalConfig("15m").minutes, 15)
         self.assertAlmostEqual(TimeIntervalConfig("1h").minutes, 60)
-=======
+
     def test_multiple_logging_console(self):
         config_file = """
         logger:
@@ -352,5 +354,4 @@
         with open("test_dump_config.yml", "w") as config_file:
             yaml.dump(dataclasses.asdict(config), config_file)
         with open("test_dump_config.yml", "r") as config_file:
-            load_yaml(config_file, BaseConfig)
->>>>>>> a5552fad
+            load_yaml(config_file, BaseConfig)