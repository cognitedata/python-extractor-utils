import os
import sys
import time
from argparse import Namespace
from collections.abc import Generator
from multiprocessing import Process
from pathlib import Path
from random import randint
from threading import Thread
<<<<<<< HEAD
from typing import Any
=======
>>>>>>> 5d7d7a0d
from unittest.mock import MagicMock, patch

import pytest
import yaml
from _pytest.monkeypatch import MonkeyPatch
from typing_extensions import Self

from cognite.examples.unstable.extractors.simple_extractor.main import SimpleExtractor
from cognite.extractorutils.unstable.configuration.exceptions import InvalidArgumentError
from cognite.extractorutils.unstable.configuration.models import ConnectionConfig
from cognite.extractorutils.unstable.core.base import ConfigRevision, FullConfig
from cognite.extractorutils.unstable.core.runtime import Runtime
from test_unstable.conftest import TestConfig, TestExtractor


@pytest.fixture
def local_config_file() -> Generator[Path, None, None]:
    file = Path(__file__).parent.parent.parent / f"test-{randint(0, 1000000)}.yaml"
    with open(file, "w") as f:
        f.write("parameter_one: 123\nparameter_two: abc\n")

    yield file

    file.unlink(missing_ok=True)


def test_load_local_config(connection_config: ConnectionConfig, local_config_file: Path) -> None:
    runtime = Runtime(TestExtractor)
    runtime._cognite_client = connection_config.get_cognite_client(
        f"{TestExtractor.EXTERNAL_ID}-{TestExtractor.VERSION}"
    )

    config: TestConfig
    config, revision = runtime._try_get_application_config(
        args=Namespace(force_local_config=[local_config_file]),
        connection_config=connection_config,
    )

    assert revision == "local"
    assert config.parameter_one == 123
    assert config.parameter_two == "abc"


def test_load_cdf_config(connection_config: ConnectionConfig) -> None:
    cognite_client = connection_config.get_cognite_client(f"{TestExtractor.EXTERNAL_ID}-{TestExtractor.VERSION}")
    cognite_client.post(
        url=f"/api/v1/projects/{cognite_client.config.project}/odin/config",
        json={
            "externalId": connection_config.integration.external_id,
            "config": "parameter-one: 123\nparameter-two: abc\n",
        },
        headers={"cdf-version": "alpha"},
    )

    runtime = Runtime(TestExtractor)
    runtime._cognite_client = cognite_client

    config: TestConfig
    config, revision = runtime._try_get_application_config(
        args=Namespace(force_local_config=None),
        connection_config=connection_config,
    )

    assert revision == 1
    assert config.parameter_one == 123
    assert config.parameter_two == "abc"


def test_load_cdf_config_initial_empty(connection_config: ConnectionConfig) -> None:
    """
    Test that the runtime can handle an initial empty config, and that it's picked up when it's set
    """
    cognite_client = connection_config.get_cognite_client(f"{TestExtractor.EXTERNAL_ID}-{TestExtractor.VERSION}")

    runtime = Runtime(TestExtractor)
    runtime._cognite_client = cognite_client
    runtime.RETRY_CONFIG_INTERVAL = 1

    def set_config_after_delay() -> None:
        time.sleep(3)
        cognite_client.post(
            url=f"/api/v1/projects/{cognite_client.config.project}/odin/config",
            json={
                "externalId": connection_config.integration.external_id,
                "config": "parameter-one: 123\nparameter-two: abc\n",
            },
            headers={"cdf-version": "alpha"},
        )

    def cancel_after_delay() -> None:
        time.sleep(10)
        runtime._cancellation_token.cancel()

    Thread(target=set_config_after_delay, daemon=True).start()
    Thread(target=cancel_after_delay, daemon=True).start()

    start_time = time.time()
    result: tuple[TestConfig, ConfigRevision] | None = runtime._safe_get_application_config(
        args=Namespace(force_local_config=None),
        connection_config=connection_config,
    )
    duration = time.time() - start_time

    assert result is not None

    # Duration should not be much higher than sleep before set (3) + retry interval (1)
    assert duration < 5

    config, revision = result
    assert revision == 1
    assert config.parameter_one == 123
    assert config.parameter_two == "abc"

    # There should be one error reported from initially attempting to run without a config
    errors = cognite_client.get(
        url=f"/api/v1/projects/{cognite_client.config.project}/integrations/errors",
        params={"integration": connection_config.integration.external_id},
        headers={"cdf-version": "alpha"},
    ).json()

    assert len(errors["items"]) == 1
    assert "No configuration found for the given integration" in errors["items"][0]["description"]


def test_verify_connection_config(connection_config: ConnectionConfig) -> None:
    runtime = Runtime(TestExtractor)
    assert runtime._verify_connection_config(connection_config)


def test_changing_cwd() -> None:
    runtime = Runtime(TestExtractor)
    original_cwd = os.getcwd()
    runtime._try_set_cwd(args=Namespace(cwd=(Path(__file__).parent.as_posix(),)))

    assert os.getcwd() == str(Path(__file__).parent)
    assert os.getcwd() != original_cwd


def test_change_cwd_to_nonexistent() -> None:
    runtime = Runtime(TestExtractor)

    with pytest.raises(InvalidArgumentError, match="No such file or directory"):
        runtime._try_set_cwd(args=Namespace(cwd=(Path("nonexistent_directory").as_posix(),)))


def _write_conn_from_fixture(base_yaml_path: Path, out_path: Path, cfg: ConnectionConfig) -> None:
    """Start from the repo YAML and overwrite with plain strings from the fixture."""
    data = yaml.safe_load(base_yaml_path.read_text())

    data["project"] = cfg.project
    data["base_url"] = cfg.base_url

    integ = data.setdefault("integration", {})
    integ["external_id"] = cfg.integration.external_id

    auth = cfg.authentication
    scopes_value = getattr(auth.scopes, "value", None) or str(auth.scopes)
    data["authentication"] = {
        "type": "client-credentials",
        "client_id": auth.client_id,
        "client_secret": auth.client_secret,
        "token_url": auth.token_url,
        "scopes": scopes_value,
    }

    out_path.write_text(yaml.safe_dump(data, sort_keys=False), encoding="utf-8")


def test_runtime_cancellation_propagates_to_extractor(
    connection_config: ConnectionConfig, tmp_path: Path, monkeypatch: MonkeyPatch, capfd: pytest.CaptureFixture[str]
) -> None:
    """
    Start the runtime, then cancel its token. Verify that:
      1) The child's watcher logs "Cancellation signal received from runtime. Shutting down gracefully."
      2) The child process is not alive after shutdown.
      3) The runtime main loop returns (thread finished).

    This test runs close to how you run the CLI:
      uv run simple-extractor --cwd cognite/examples/unstable/extractors/simple_extractor/config \
         -c connection_config.yaml -f config.yaml --skip-init-checks
    """
    cfg_dir = Path("cognite/examples/unstable/extractors/simple_extractor/config")
    base_conn = cfg_dir / "connection_config.yaml"
    base_app = cfg_dir / "config.yaml"

    conn_file = tmp_path / f"test-{randint(0, 1000000)}-connection_config.yaml"
    _write_conn_from_fixture(base_conn, conn_file, connection_config)

    app_file = tmp_path / f"test-{randint(0, 1000000)}-config.yaml"
    app_file.write_text(base_app.read_text(encoding="utf-8"))

    argv = [
        "simple-extractor",
        "--cwd",
        str(tmp_path),
        "-c",
        conn_file.name,
        "-f",
        app_file.name,
        "--skip-init-checks",
        "-l",
        "info",
    ]

    monkeypatch.setattr(sys, "argv", argv)

    runtime = Runtime(SimpleExtractor)

    child_holder = {}
    original_spawn = Runtime._spawn_extractor

    def spy_spawn(self: Self, config: FullConfig) -> Process:
        p = original_spawn(self, config)
        child_holder["proc"] = p
        return p

    monkeypatch.setattr(Runtime, "_spawn_extractor", spy_spawn, raising=True)

    t = Thread(target=runtime.run, name="RuntimeMain")
    t.start()

    start = time.time()
    while "proc" not in child_holder and time.time() - start < 10:
        time.sleep(0.05)

    assert "proc" in child_holder, "Extractor process was not spawned in time."
    proc = child_holder["proc"]

    time.sleep(0.5)

    runtime._cancellation_token.cancel()

    t.join(timeout=30)
    assert not t.is_alive(), "Runtime did not shut down within timeout after cancellation."

    proc.join(timeout=0)
    assert not proc.is_alive(), "Extractor process is still alive"

    out, err = capfd.readouterr()
    combined = (out or "") + (err or "")
    assert "Cancellation signal received from runtime. Shutting down gracefully." in combined, (
        f"Expected cancellation log line not found in output.\nCaptured output:\n{combined}"
    )


<<<<<<< HEAD
def test_service_flag_non_windows(monkeypatch: MonkeyPatch) -> None:
    runtime = Runtime(TestExtractor)
    monkeypatch.setattr(sys, "platform", "linux")
    with patch("argparse.ArgumentParser.parse_args") as mock_args:
        mock_args.return_value = MagicMock(service=True, log_level="info")
        with pytest.raises(SystemExit) as excinfo:
            runtime.run()
        assert excinfo.value.code == 1


def test_service_flag_windows_import_error(monkeypatch: MonkeyPatch) -> None:
    runtime = Runtime(TestExtractor)
    monkeypatch.setattr(sys, "platform", "win32")
    with patch("argparse.ArgumentParser.parse_args") as mock_args:
        mock_args.return_value = MagicMock(service=True, log_level="info")
        with patch.dict("sys.modules", {"simple_winservice": None}):
            with pytest.raises(SystemExit) as excinfo:
                runtime.run()
            assert excinfo.value.code == 1


def test_service_flag_windows_success(monkeypatch: MonkeyPatch) -> None:
    runtime = Runtime(TestExtractor)
    monkeypatch.setattr(sys, "platform", "win32")
    with patch("argparse.ArgumentParser.parse_args") as mock_args:
        mock_args.return_value = MagicMock(service=True, log_level="info")
        mock_register = MagicMock()
        mock_run = MagicMock()
        mock_handle = MagicMock()
        sys.modules["simple_winservice"] = MagicMock(
            register_service=mock_register,
            run_service=mock_run,
            ServiceHandle=mock_handle,
        )
        with (
            patch("simple_winservice.register_service", mock_register),
            patch("simple_winservice.run_service", mock_run),
        ):
            runtime.run()
            mock_register.assert_called()
            mock_run.assert_called()


def test_service_main_entrypoint(monkeypatch: MonkeyPatch) -> None:
    runtime = Runtime(TestExtractor)
    monkeypatch.setattr(sys, "platform", "win32")
    args = MagicMock(service=True, log_level="info")
    handle = MagicMock()

    # Simulate cancellation after a short delay
    def cancel() -> None:
        time.sleep(0.5)
        runtime._cancellation_token.cancel()

    cancel_thread = Thread(target=cancel)
    cancel_thread.start()
    with patch.object(runtime, "_main_runtime") as mock_main:

        def main_side_effect(*_: Any) -> None:
            time.sleep(1)

        mock_main.side_effect = main_side_effect

        from simple_winservice import ServiceHandle

        # Simulate service_main logic
        def service_main(handle: ServiceHandle, service_args: list[str]) -> None:
            handle.event_log_info("Extractor Windows service is starting.")
            runtime._main_runtime(args)
            handle.event_log_info("Extractor Windows service is stopping.")

        # Should not raise
        service_main(handle, [])
    cancel_thread.join()
=======
@patch("sys.platform", "win32")
@patch("cognite.extractorutils.unstable.core.runtime.Queue")
@patch("cognite.extractorutils.unstable.core.runtime.WindowsEventHandler")
@patch("logging.getLogger")
def test_logging_on_windows(mock_get_logger: MagicMock, mock_windows_handler: MagicMock, mock_queue: MagicMock) -> None:
    """
    Tests that the logger correctly initializes a console handler
    and a WindowsEventHandler when running on Windows.
    """
    mock_root_logger = MagicMock()
    mock_get_logger.return_value = mock_root_logger
    mock_handler_instance = MagicMock()
    mock_windows_handler.return_value = mock_handler_instance

    runtime = Runtime(TestExtractor)

    mock_windows_handler.assert_called_once_with(TestExtractor.NAME)

    assert mock_root_logger.addHandler.call_count == 2
    mock_root_logger.addHandler.assert_any_call(mock_handler_instance)


@patch("sys.platform", "linux")
@patch("cognite.extractorutils.unstable.core.runtime.WindowsEventHandler")
@patch("logging.getLogger")
def test_logging_on_non_windows(mock_get_logger: MagicMock, mock_windows_handler: MagicMock) -> None:
    """
    Tests that the logger only initializes a console handler
    and skips the WindowsEventHandler when not on Windows.
    """
    mock_root_logger = MagicMock()
    mock_get_logger.return_value = mock_root_logger
    runtime = Runtime(TestExtractor)

    mock_windows_handler.assert_not_called()

    assert mock_root_logger.addHandler.call_count == 1


@patch("sys.platform", "win32")
@patch("cognite.extractorutils.unstable.core.runtime.Queue")
@patch("cognite.extractorutils.unstable.core.runtime.WindowsEventHandler", side_effect=ImportError)
@patch("logging.getLogger")
def test_logging_on_windows_with_import_error(
    mock_get_logger: MagicMock, mock_windows_handler: MagicMock, mock_queue: MagicMock
) -> None:
    """
    Tests that the bootstrap logger handles an ImportError gracefully if pywin32
    is not installed on a Windows system.
    """
    mock_root_logger = MagicMock()
    mock_get_logger.return_value = mock_root_logger
    runtime = Runtime(TestExtractor)

    runtime.logger.warning.assert_called_with(
        "Failed to import the 'pywin32' package. This should install automatically on windows. "
        "Please try reinstalling to resolve this issue."
    )

    assert mock_root_logger.addHandler.call_count == 1
>>>>>>> 5d7d7a0d
<|MERGE_RESOLUTION|>--- conflicted
+++ resolved
@@ -7,10 +7,7 @@
 from pathlib import Path
 from random import randint
 from threading import Thread
-<<<<<<< HEAD
 from typing import Any
-=======
->>>>>>> 5d7d7a0d
 from unittest.mock import MagicMock, patch
 
 import pytest
@@ -256,7 +253,6 @@
     )
 
 
-<<<<<<< HEAD
 def test_service_flag_non_windows(monkeypatch: MonkeyPatch) -> None:
     runtime = Runtime(TestExtractor)
     monkeypatch.setattr(sys, "platform", "linux")
@@ -331,7 +327,8 @@
         # Should not raise
         service_main(handle, [])
     cancel_thread.join()
-=======
+
+
 @patch("sys.platform", "win32")
 @patch("cognite.extractorutils.unstable.core.runtime.Queue")
 @patch("cognite.extractorutils.unstable.core.runtime.WindowsEventHandler")
@@ -391,5 +388,4 @@
         "Please try reinstalling to resolve this issue."
     )
 
-    assert mock_root_logger.addHandler.call_count == 1
->>>>>>> 5d7d7a0d
+    assert mock_root_logger.addHandler.call_count == 1