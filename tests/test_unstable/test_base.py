--- conflicted
+++ resolved
@@ -15,15 +15,13 @@
 
 
 def get_checkin_worker(connection_config: ConnectionConfig) -> CheckinWorker:
-    return CheckinWorker(
+    worker = CheckinWorker(
         connection_config.get_cognite_client("testing"),
         connection_config.integration.external_id,
         logging.getLogger(__name__),
-        lambda _: None,
-        lambda _: None,
-        1,
-        False,
     )
+    worker.active_revision = 1
+    return worker
 
 
 @pytest.mark.parametrize(
@@ -73,16 +71,7 @@
         current_config_revision=1,
         log_level_override=override_level,
     )
-<<<<<<< HEAD
-    worker = CheckinWorker(
-        connection_config.get_cognite_client("testing"),
-        connection_config.integration.external_id,
-        logging.getLogger(__name__),
-    )
-    worker.active_revision = 1
-=======
     worker = get_checkin_worker(connection_config)
->>>>>>> 3b15c7a1
     extractor = TestExtractor(full_config, worker)
 
     with extractor:
