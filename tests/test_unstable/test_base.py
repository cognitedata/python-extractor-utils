--- conflicted
+++ resolved
@@ -1,38 +1,33 @@
-<<<<<<< HEAD
-from datetime import datetime, timezone
-from time import sleep
+import logging
 from unittest.mock import MagicMock, patch
-=======
-import logging
->>>>>>> df69d54a
 
 import pytest
 
 from cognite.extractorutils.unstable.configuration.models import (
     ConnectionConfig,
-<<<<<<< HEAD
     ExtractorConfig,
-    IntervalConfig,
-=======
->>>>>>> df69d54a
     LogConsoleHandlerConfig,
     LogHandlerConfig,
     LogLevel,
-<<<<<<< HEAD
     LogWindowsEventHandlerConfig,
-    TimeIntervalConfig,
 )
 from cognite.extractorutils.unstable.core.base import Extractor, FullConfig
-from cognite.extractorutils.unstable.core.tasks import ScheduledTask, TaskContext
-from cognite.extractorutils.util import now
-=======
-)
-from cognite.extractorutils.unstable.core.base import FullConfig
 from cognite.extractorutils.unstable.core.checkin_worker import CheckinWorker
 from cognite.extractorutils.unstable.core.tasks import TaskContext
->>>>>>> df69d54a
 
 from .conftest import TestConfig, TestExtractor
+
+
+def get_checkin_worker(connection_config: ConnectionConfig) -> CheckinWorker:
+    return CheckinWorker(
+        connection_config.get_cognite_client("testing"),
+        connection_config.integration.external_id,
+        logging.getLogger(__name__),
+        lambda _: None,
+        lambda _: None,
+        1,
+        False,
+    )
 
 
 @pytest.mark.parametrize(
@@ -82,15 +77,7 @@
         current_config_revision=1,
         log_level_override=override_level,
     )
-    worker = CheckinWorker(
-        connection_config.get_cognite_client("testing"),
-        connection_config.integration.external_id,
-        logging.getLogger(__name__),
-        lambda _: None,
-        lambda _: None,
-        1,
-        False,
-    )
+    worker = get_checkin_worker(connection_config)
     extractor = TestExtractor(full_config, worker)
 
     with extractor:
@@ -104,46 +91,34 @@
     for log in expected_logs:
         assert log in console_output
     for log in unexpected_logs:
-<<<<<<< HEAD
         assert log not in console_output
-
-
-def test_report_extractor_info(
-    connection_config: ConnectionConfig,
-    application_config: TestConfig,
-) -> None:
-    """
-    Tests that the extractor info is reported correctly.
-    """
-    extractor = TestExtractor(
-        FullConfig(
-            connection_config=connection_config,
-            application_config=application_config,
-            current_config_revision=1,
-        )
-    )
-    extractor._start_time = datetime.fromtimestamp(now() / 1000, timezone.utc)
-    startup_request = extractor._get_startup_request()
-
-    extractor._report_extractor_info()
-
-    res = extractor.cognite_client.post(
-        f"/api/v1/projects/{extractor.cognite_client.config.project}/integrations/byids",
-        json={"items": [{"externalId": connection_config.integration.external_id}]},
-        headers={"cdf-version": "alpha"},
-    ).json()
-    assert "items" in res
-    assert len(res["items"]) == 1
-    item = res["items"][0]
-    assert "externalId" in item and item["externalId"] == connection_config.integration.external_id
-    assert "tasks" in item and startup_request.tasks is not None
-    assert len(item["tasks"]) == len(startup_request.tasks)
-    assert item["tasks"][0]["name"] == "log_task"
 
 
 class MockExtractorConfig(ExtractorConfig):
     def __init__(self, handlers: list[LogHandlerConfig]) -> None:
         super().__init__(log_handlers=handlers)
+
+
+def build_test_extractor(config: ExtractorConfig, connection_config: ConnectionConfig = None) -> Extractor:
+    if connection_config is None:
+        connection_config = MagicMock()
+
+    class TestExtractor(Extractor):
+        NAME = "Test Extractor"
+        EXTERNAL_ID = "test-extractor"
+        DESCRIPTION = "Test description"
+        VERSION = "1.0.0"
+        CONFIG_TYPE = type(config)
+
+    full_config = FullConfig(
+        connection_config=connection_config,
+        application_config=config,
+        current_config_revision="123",
+    )
+
+    worker = get_checkin_worker(connection_config)
+
+    return TestExtractor(full_config, worker)
 
 
 @patch("sys.platform", "win32")
@@ -159,20 +134,7 @@
     windows_handler_config = LogWindowsEventHandlerConfig(type="windows-event-log", level=LogLevel.INFO)
     config = MockExtractorConfig([windows_handler_config])
 
-    class TestExtractor(Extractor):
-        NAME = "Test Extractor"
-        EXTERNAL_ID = "test-extractor"
-        DESCRIPTION = "Test description"
-        VERSION = "1.0.0"
-        CONFIG_TYPE = type(config)
-
-    full_config = FullConfig(
-        connection_config=MagicMock(),
-        application_config=config,
-        current_config_revision="123",
-    )
-
-    extractor = TestExtractor(full_config)
+    extractor = build_test_extractor(config)
 
     extractor._setup_logging()
 
@@ -186,34 +148,12 @@
     """Test Windows Event Log handler on non-Windows platform"""
     mock_root_logger = MagicMock()
     mock_get_logger.return_value = mock_root_logger
-    mock_logger = MagicMock()
 
     windows_handler_config = LogWindowsEventHandlerConfig(type="windows-event-log", level=LogLevel.INFO)
     config = MockExtractorConfig([windows_handler_config])
 
-    class TestExtractor(Extractor):
-        NAME = "Test Extractor"
-        EXTERNAL_ID = "test-extractor"
-        DESCRIPTION = "Test description"
-        VERSION = "1.0.0"
-        CONFIG_TYPE = type(config)
-
-        def __init__(self, config: ExtractorConfig) -> None:
-            self._logger = mock_logger
-            self.application_config = config.application_config
-            self.log_level_override = None
-
-    full_config = FullConfig(
-        connection_config=MagicMock(),
-        application_config=config,
-        current_config_revision="123",
-    )
-
-    extractor = TestExtractor(full_config)
+    extractor = build_test_extractor(config)
 
     extractor._setup_logging()
 
-    mock_logger.warning.assert_called_with("Windows Event Log handler is only available on Windows.")
-=======
-        assert log not in console_output
->>>>>>> df69d54a
+    mock_root_logger.warning.assert_called_with("Windows Event Log handler is only available on Windows.")