[project]
name = "cognite-extractor-utils"
<<<<<<< HEAD
version = "6.1.2"
=======
version = "7.5.11"
>>>>>>> e8b17839
description = "Utilities for easier development of extractors for CDF"
authors = [
    {name = "Mathias Lohne", email = "mathias.lohne@cognite.com"}
]
license = { text = "Apache-2.0" }
readme = "README.md"
requires-python = ">=3.10"

classifiers = [
    "Development Status :: 5 - Production/Stable",
    "Programming Language :: Python"
]

dependencies = [
    "cognite-sdk>=7.59.0",
    "prometheus-client>=0.7.0,<=1.0.0",
    "arrow>=1.0.0",
    "pyyaml>=5.3.0,<7",
    "dacite>=1.6.0,<1.9.0",
    "psutil>=6.0.0",
    "decorator>=5.1.1",
    "more-itertools>=10.0.0",
    "typing-extensions>=3.7.4,<5",
    "python-dotenv>=1.0.0",
    "azure-identity>=1.14.0",
    "azure-keyvault-secrets>=4.7.0",
    "orjson>=3.10.3",
    "httpx>=0.27.0,<1",
    "pydantic>=2.8.2",
    "pyhumps>=3.8.0",
    "croniter>=6.0.0",
    "jsonlines>=4.0.0",
]

[project.urls]
repository = "https://github.com/cognitedata/python-extractor-utils"

[project.optional-dependencies]
experimental = ["cognite-sdk-experimental"]

[tool.uv]
dev-dependencies = [
    "mypy>=1.14.1",
    "ruff>=0.9.0",
    "pytest>=8.0.0",
    "pytest-cov>=6.0.0",
    "sphinx>=7.0.0",
    "sphinx-rtd-theme>=3.0.0",
    "pre-commit>=4.0.0",
    "SecretStorage>=3.1.2",
    "twine>=6.0.0",
    "pytest-order>=1.0.1",
    "parameterized",
    "requests>=2.31.0",
    "types-requests>=2.31.0.20240125",
    "faker>=33.0.0",
    "types-croniter>=5.0.1.20241205",
    "types-pyyaml>=6.0.12.20241230",
    "types-psutil>=6.1.0.20241221",
    "types-decorator>=5.1.8.20240310",
]

[tool.ruff]
exclude = [
    ".git",
    ".mypy_cache",
    ".ruff_cache",
]
line-length = 120
target-version = "py310"

[tool.ruff.lint]
select = ["E", "F", "I", "T20", "S", "B", "UP"]
ignore = ["S104", "S303", "S311"]
fixable = ["A", "B", "C", "D", "E", "F", "I", "UP"]
unfixable = []

# Allow unused variables when underscore-prefixed.
dummy-variable-rgx = "^(_+|(_+[a-zA-Z0-9_]*[a-zA-Z0-9]+?))$"


[tool.ruff.lint.per-file-ignores]
"tests/*" = ["S101", "T201", "S105", "S106", "S608", "E501", "S113", "F841", "B017"]
"**/__init__.py" = ["F401"]
"docs/*" = ["E402"]

[tool.ruff.lint.isort]
known-third-party = ["alembic"]

[tool.pytest.ini_options]
markers = [
    "unstable: tests for the unstable package (deselect with '-m \"not unstable\"')",
]

[tool.mypy]
pretty = true
check_untyped_defs = true
ignore_missing_imports = false
disallow_untyped_defs = true
follow_imports = "normal"
namespace_packages = true
explicit_package_bases = true
show_error_codes = true
warn_redundant_casts = true
warn_unused_ignores = true
exclude = "tests/*"

[tool.hatch.build.targets.wheel]
packages = ["cognite"]

[tool.hatch.build.targets.sdist]
only-include = ["cognite"]

[build-system]
requires = ["hatchling"]
build-backend = "hatchling.build"<|MERGE_RESOLUTION|>--- conflicted
+++ resolved
@@ -1,10 +1,6 @@
 [project]
 name = "cognite-extractor-utils"
-<<<<<<< HEAD
-version = "6.1.2"
-=======
-version = "7.5.11"
->>>>>>> e8b17839
+version = "7.5.12"
 description = "Utilities for easier development of extractors for CDF"
 authors = [
     {name = "Mathias Lohne", email = "mathias.lohne@cognite.com"}
