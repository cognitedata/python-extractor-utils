--- conflicted
+++ resolved
@@ -7,7 +7,7 @@
 ]
 license = { text = "Apache-2.0" }
 readme = "README.md"
-requires-python = ">=3.9"
+requires-python = ">=3.10"
 
 classifiers = [
     "Development Status :: 5 - Production/Stable",
@@ -110,35 +110,9 @@
 warn_unused_ignores = true
 exclude = "tests/*"
 
-<<<<<<< HEAD
-[tool.poetry.dependencies]
-python = "^3.10.0"
-cognite-sdk = "^7.59.0"
-prometheus-client = ">0.7.0, <=1.0.0"
-arrow = "^1.0.0"
-pyyaml = ">=5.3.0, <7"
-dacite = "^1.6.0"
-psutil = "^6.0.0"
-decorator = "^5.1.1"
-more-itertools = "^10.0.0"
-typing-extensions = ">=3.7.4, <5"
-python-dotenv = "^1.0.0"
-azure-identity = "^1.14.0"
-azure-keyvault-secrets = "^4.7.0"
-orjson = "^3.10.3"
-httpx = "^0.27.0"
-pydantic = "^2.8.2"
-pyhumps = "^3.8.0"
-croniter = "^6.0.0"
-jsonlines = "^4.0.0"
-
-[tool.poetry.extras]
-experimental = ["cognite-sdk-experimental"]
-=======
 [tool.setuptools.packages.find]
 where = ["."]
 exclude = ["tests*", "docs*"]
->>>>>>> e70f7ba8
 
 [tool.setuptools]
 py-modules = ["cognite"]
