--- conflicted
+++ resolved
@@ -1,10 +1,6 @@
 [tool.poetry]
 name = "cognite-extractor-utils"
-<<<<<<< HEAD
-version = "5.5.2"
-=======
-version = "6.0.0"
->>>>>>> 4833a3c6
+version = "6.0.1"
 description = "Utilities for easier development of extractors for CDF"
 authors = ["Mathias Lohne <mathias.lohne@cognite.com>"]
 license = "Apache-2.0"
