--- conflicted
+++ resolved
@@ -12,17 +12,17 @@
 - `Fixed` for any bug fixes.
 - `Security` in case of vulnerabilities.
 
+## 7.4.3
+
+### Fixed:
+
+ * Regression: Reverting change related to file_meta parameter in IOUploadQueue
+
 ## 7.4.2
 
-<<<<<<< HEAD
-### Fixed:
-
- * Regression: Reverting change related to file_meta parameter in IOUploadQueue
-=======
 ### Added
 
  * Added support for AWS file upload
->>>>>>> ac4ff5c9
 
 ## 7.4.1
 
