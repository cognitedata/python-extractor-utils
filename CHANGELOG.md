--- conflicted
+++ resolved
@@ -12,19 +12,17 @@
 - `Fixed` for any bug fixes.
 - `Security` in case of vulnerabilities.
 
-<<<<<<< HEAD
 ## 7.1.0
 
 ### Added
 
   * The file upload queue is now able to stream files larger than 5GiB.
-=======
+
 ## 7.0.5
 
 ### Fixed
 
   * The background thread `ConfigReloader` now caches the `CogniteClient` to avoid repeatedly fetching a new token.
->>>>>>> 2a754f3d
 
 ## 7.0.4
 
