--- conflicted
+++ resolved
@@ -12,20 +12,16 @@
 - `Fixed` for any bug fixes.
 - `Security` in case of vulnerabilities.
 
-<<<<<<< HEAD
 
 ## 7.2.1
 
 ### Changed
 
  * Reformat log messages to not have newlines
-=======
-## Next Release
 
 ### Fixed
 
  * Fixed using the keyvault tag in remote config.
->>>>>>> 3ff518a6
 
 ## 7.2.0
 
