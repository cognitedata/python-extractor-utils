--- conflicted
+++ resolved
@@ -23,25 +23,24 @@
      - The queues now require to be set up with a max size. The max upload latencey is removed.
    As long as you use the queue in as a context (ie, using `with FileUploadQueue(...) as queue:`) you should not have to change anything in your code. The behaviour of the queue will change, it will most likely be much faster, but it will not require any changes from you as a user of the queue.
 
-<<<<<<< HEAD
  * `threading.Event` has been replaced globally with `CancellationToken`. The interfaces are mostly compatible,
    though `CancellationToken` does not have a `clear` method. The compatibility layer is deprecated.
      - Replace calls to `is_set` with the property `is_cancelled`.
      - Replace calls to `set` with the property `cancel`.
-     - `set_event_on_interrupt` is removed entirely, use `CancellationToken.cancel_on_interrupt` instead.
      - All methods which took `threading.Event` now take `CancellationToken`.
    You can use `create_child_token` to create a token that can be canceled without affecting its parent token,
    this is useful for creating stoppable sub-modules that are stopped if a parent module is stopped.
    Notably, calling `stop` on an upload queue no longer stops the parent extractor, this was never intended behavior.
-=======
+
 ### Removed
 
  * The deprecated `middleware` module has been removed.
-
-### Added
-
- * You can now use `Path` as a type in your config files
->>>>>>> bfa7bd71
+ * `set_event_on_interrupt` has been replaced with `CancellationToken.cancel_on_interrupt`.
+
+### Added
+
+ * You can now use `Path` as a type in your config files.
+ * `CancellationToken` as a better abstraction for cancellation than `threading.Event`.
 
 ## [6.4.1]
 
