--- conflicted
+++ resolved
@@ -12,13 +12,12 @@
 - `Fixed` for any bug fixes.
 - `Security` in case of vulnerabilities.
 
-<<<<<<< HEAD
 ## [6.3.0]
 
 ### Added
 
  * Added support to retrieve secrets from Azure Keyvault. 
-=======
+ 
 ## [6.2.2]
 
 ### Added
@@ -31,7 +30,6 @@
 ### Fixed
 
  * Fixed a type hint in the `post_upload_function` for upload queues.
->>>>>>> dc7cf3ef
 
 ## [6.2.0]
 
