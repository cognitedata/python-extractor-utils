--- conflicted
+++ resolved
@@ -12,7 +12,6 @@
 - `Fixed` for any bug fixes.
 - `Security` in case of vulnerabilities.
 
-<<<<<<< HEAD
 ## 7.6.0
 
 ### Added
@@ -22,13 +21,11 @@
 ### Fixed
 
 * Fixed `_report_success` calls failing if the `success_message` was longer than 1000 characters
-=======
-## Next
 
 ### Changed
 
 * In the `unstable` package: `-l` / `--local-override` is renamed to `-f` / `--force-local-config`
->>>>>>> 914650e6
+
 
 ## 7.5.14
 
