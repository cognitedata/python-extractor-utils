# Changelog
All notable changes to this project will be documented in this file.

The format is based on [Keep a Changelog](https://keepachangelog.com/en/1.0.0/),
and this project adheres to [Semantic Versioning](https://semver.org/spec/v2.0.0.html).

Changes are grouped as follows
- `Added` for new features.
- `Changed` for changes in existing functionality.
- `Deprecated` for soon-to-be removed features.
- `Removed` for now removed features.
- `Fixed` for any bug fixes.
- `Security` in case of vulnerabilities.

<<<<<<< HEAD
## [5.5.2]

### Fixed

 * Fixed iter method on the state store to return an iterator
=======
## [6.0.0]

### Changed

* `cognite-sdk` to `v7`
>>>>>>> 4833a3c6

## [5.5.1]

### Added

 * Added iter method on the state store to return the keys of the local state dict

## [5.5.0]

### Added

 * Added `load_yaml_dict` to `configtools.loaders`.

### Fixed

 * Fixed getting the config `type` when `!env` was used in the config file.

## [5.4.3]

### Added

 * Added len method on the state store to return the length of the local state dict

## [5.4.2]

### Fixed

 * Fix on find_dotenv call

## [5.4.1]

### Changed

 * Update cognite-sdk version to 6.24.0

## [5.4.0]

### Fixed

 * Fixed the type hint for the `retry` decorator. The list of exception types
   must be given as a tuple, not an arbitrary iterable.
 * Fixed retries for sequence upload queue.
 * Sequence upload queue reported number of distinct sequences it had rows
   for, not the number of rows. That is now changed to number of rows.
 * When the sequence upload queue uploaded, it always reported 0 rows uploaded
   because of a bug in the logging.

### Removed

 * Latency metrics for upload queues.

## [5.3.0]

### Added

 * Added support for queuing assets upload

## [5.2.1]

### Changed

 * Timestamps before 1970 are no longer filtered out, to align with changes to
   the timeseries API.

## [5.2.0]

### Changed

 * The event upload queue now upserts events. If creating an event fails due
   to the event already existing, it will be updated instead.

## [5.1.0]

### Added

 * Support for `connection` parameters

## [5.0.1]

### Changed

 * Upload queue size limit now triggers an upload when the size has _reached_
   the limit, not when it _exceeded_ the limit.

## [5.0.0]

### Removed

 * Legacy authentication through API keys has been removed throughtout the code
   base.

 * A few deprecated modules (`authentication`, `prometheus_logging`) have been
   deleted.

### Changed

 * `uploader` and `configtools` have been changed from one module to a package
   of multiple modules. The content has been re-exported to preserve
   compatability, so you can still do

   ``` python
   from cognite.extractorutils.configtools import load_yaml, TimeIntervalConfig
   from cognite.extractorutils.uploader import TimeSeriesUploadQueue
   ```

   But now, you can also import from the submodules directly:

   ``` python
   from cognite.extractorutils.configtools.elements import TimeIntervalConfig
   from cognite.extractorutils.configtools.loaders import load_yaml
   from cognite.extractorutils.uploader.time_series import TimeSeriesUploadQueue
   ```

   This has first and foremost been done to improve the codebase and make it
   easier to continue to develop.

 * Updated the version of the Cognite SDK to version 6. Refer to the
   [changelog](https://github.com/cognitedata/cognite-sdk-python/blob/master/CHANGELOG.md#600---19-04-23)
   and [migration
   guide](https://github.com/cognitedata/cognite-sdk-python/blob/master/MIGRATION_GUIDE.md#from-v5-to-v6)
   for the SDK for details on the changes it entails for users.

 * Several small single-function modules have been removed and the content have
   been moved to the catch-all `util` module. This includes:

    - The `add_extraction_pipeline` decorator from the `extraction_pipelines`
      module

    - The `throttled_loop` generator from the `throttle` module

    - The `retry` decorator from the `retry` module

### Added

  * Support for `audience` parameter in `idp-authentication`

### Migration guide

The deletion of API keys and the legacy OAuth2 implementation should not affect
your extractors or your usage of the utils unless you were depending on the old
OAuth implementation directly and not through `configtools` or the base classes.

To update to version 5 of extractor-utils, you need to

 * Change where you import a few things.

     - Change from
       ``` python
       from cognite.extractorutils.extraction_pipelines import add_extraction_pipeline
       ```
       to
       ``` python
       from cognite.extractorutils.util import add_extraction_pipeline
       ```

     - Change from
       ``` python
       from cognite.extractorutils.throttle import throttled_loop
       ```
       to
       ``` python
       from cognite.extractorutils.util import throttled_loop
       ```

     - Change from
       ``` python
       from cognite.extractorutils.retry import retry
       ```
       to
       ``` python
       from cognite.extractorutils.util import retry
       ```

 * Consult the [migration
   guide](https://github.com/cognitedata/cognite-sdk-python/blob/master/MIGRATION_GUIDE.md#from-v5-to-v6)
   for the Cognite SDK version 6 for details on the changes it entails for
   users.

The changes in this version are only breaking for your usage of the utils. Any
extractor you have written will not be affected by the changes, meaning you do
not need to bump the major version for your extractors.

## [4.3.1]

### Changed

 * Default size of RAW queues is now 50 000 for `UploaderExtractor`s as well.

## [4.3.0]

### Added

 * `FileSizeConfig` class, similar to `TimeIntervalConfig`, that allows human
   readable formats such as `1 kb` or `3.7 mib`, as well as bytes directly. It
   then computes properties for bytes, kilobytes, etc.

## [4.2.1]

### Fixed

 * Fixed a bug in the state store when decimal valued incremental fields are used.

## [4.2.0]

### Added

 * Add support for certificate authentication

### Changed

 * Change minimum cognite-sdk version to 5.8

## [4.1.0]

### Changed

 * Update cognite-sdk version to 5.1.1

## [4.0.1]

### Fixed

 * Fixed a bug in the error handling for reporting heartbeats.

## [4.0.0]

### Added

 * Allow indexing state stores. You can now use the indexing notation to access
   values in a state store like you would do e.g. in a dictionary. Examples:

   ``` python
   states = LocalStateStore(...)

   # You can now set states like so:
   states["id"] = (None, 5)

   # Getting current states:
   low, high = states["another_id"]

   # You can also check if an entry has a stored state with the 'in' operator:
   if "new_id" not in states:
       # do something you only do the first time you process an item
   ```

### Fixed

 * Fixed a typo throughout the library, `cancelation_token` is now called
   `cancellation_token` everywhere. If you ever e.g. specify a cancellation
   token in a keyword argument, make sure to update the spelling.

### Changed

 * Allow any interval to be configured as a string in addition to integers, so
   e.g. upload intervals can be configured as

   ```yaml
   upload-interval: 2m
   ```

   with `s`/`m`/`h`/`d` being valid units, and `s` being implied when units are
   missing (to preserve backwards compatibility with old config files). If your
   extractor reads from these config fields you need to update to read the
   `seconds` (or the computed `minutes`, `hours` or `days` ) attribute instead
   of the fields directly, for example:

   ```python
   RawUploadQueue(
       cognite_client,
       max_upload_interval=config.upload_interval,
   )
   ```

   must be changed to

   ```python
   RawUploadQueue(
       cognite_client,
       max_upload_interval=config.upload_interval.seconds,
   )
   ```

### Migration guide

In order to update from version 3 to version 4, you need to:

 * Change `cancelation_token` to `cancellation_token` every time you pass one as
   a keyword argument (or read from an attribute)
 * Access the `seconds` attribute from any time values you read from the default
   config (such as `upload_interval`s or `timeout`s)
 * Consider updating any time value you have in your own config parameters to be
   of `TimeIntervalConfig` instead of `int` to allow users the option of
   configuring time values in a human-readable format.

A type checker, like mypy, will be able to detect any breaking changes this
update introduces. We highly reccomend scanning your code with a type checker.

Updating from version 3 to 4 should not introduce breaking changes to your
extractor.

## [3.2.0]

### Added

 * Decorator which adds extraction pipeline functionality

## [3.1.4]

### Fixed

 * Correctly catch errors when reloading remote configuration files

## [3.1.1]

### Fixed

 * Support running extractor utils inside Cognite Functions

## [3.1.0]

### Added

 * Support for exposing prometheus metrics on a local port instead of pushing to
   pushgateway

## [3.0.2]

### Fixed

 * Remove old version warning from the cognite SDK.

## [3.0.1]

### Fixed

 * Correctly do not request the experimental SDK  when using remote
   configuration files

## [3.0.0]

### Added

 * `SequenceUploadQueue`'s `create_missing` funtionality can now be used to set
   Name and Description values on newly created sequences.
 * Remote configuration files is now fully released and supported without using
   the experimental SDK.

### Fixed

 * Dataset and linked asset information are correctly set on created sequences.
 * Type hint for sequence column definitions updated to be more consistent.

## [3.0.0-beta4]

### Added

 * Option to set data set id when creating missing time series in the time
   series upload queue.

## [3.0.0-beta2]

### Changed

 * Update cognite-sdk to version 4.0.1, which removes the support for reserved
   environment variables such as `COGNITE_API_KEY` and `COGNITE_CLIENT_ID`.

## [3.0.0-beta]

### Removed

 * Python 3.7 support

Preview release of remote configuration of extractors. This allows users of your
extractors to configure their extractors from CDF.

### Migration guide

In this section we will go through how you can start using remote configuration
in your extractors.


#### Loading configs on startup

If you have based your extractor on the `Extractor` base class, remote
configuration is already implemented for your extractor without any need for
further changes to your code.

To include the feature, you must update `cognite-extractor-utils` to
`2.3.0-beta1`, and add a dependency to `cognite-sdk-experimental` version
`>=0.76.0`.

Otherwise, you must use the new `ConfigResolver` class in the `configtools`
module:

``` python
# With automatic CLI (ie, read config from command line args):
resolver = ConfigResolver.from_cli(
    name="my extractor",
    description="Short description of my extractor",
    version="1.2.3",
    config_type=MyConfig,
)
config: MyConfig = resolver.config


# With path to a yaml file:
resolver = ConfigResolver(
    config_path="/path/to/config.yaml",
    config_type=MyConfig
)
config: MyConfig = resolver.config
```

The resolver will automatically fetch configuration from CDF if remote
configuration is used, otherwise it will return the same as `load_yaml`.

#### Detecting config changes (only when using the base class)

When using the base class, you have the option to automatically detect new
config revisions, and do one of several predefined actions (keep in mind that
this is not exclusive to remote configs, if the extractor is running with a
local configuration that changes, it will do the same action). You specify which
with an `reload_config_action` enum. The enum can be one of the following values:

 * `DO_NOTHING` which is the __default__
 * `REPLACE_ATTRIBUTE` which will replace the `config` attribute on the object
   (keep in mind that if you are using the `run_handle` instead of subclassing,
   this will have no effect). Be also aware that anything that is set up based
   on the config (upload queues, cognite client objects, loggers, connections to
   source, etc) will __not__ change in this case.
 * `SHUTDOWN` will set the `cancelation_token` event, and wait for the extractor
   to shut down. It is then intended that the service layer running the
   extractor (ie, windows services, systemd, docker, etc) will be configured to
   always restart the service if it shuts down. This is the recomended approach
   for reloading configs, as it is always guaranteed that everything will be
   re-initialized according to the new configuration.
 * `CALLBACK` is similar to `REPLACE_ATTRIBUTE` with one difference. After
   replacing the `config` attribute on the extractor object, it will call the
   `reload_config_callback` method, which you will have to override in your
   subclass. This method should then do any necessary cleanup or
   re-initialization needed for your particular extractor.

To enable detection of config changes, set the `reload_config_action` argument
to the `Extractor` constructor to your chosen action:

```python
# Using run handle:
with Extractor(
    name="my_extractor",
    description="Short description of my extractor",
    config_class=MyConfig,
    version="1.2.3",
    run_handle=run_extractor,
    reload_config_action=ReloadConfigAction.SHUTDOWN,
) as extractor:
    extractor.run()

# Using subclass:
class MyExtractor(Extractor):
    def __init__(self):
        super().__init__(
            name="my_extractor",
            description="Short description of my extractor",
            config_class=MyConfig,
            version="1.2.3",
            reload_config_action=ReloadConfigAction.SHUTDOWN,
        )
```

The extractor will then periodically check if the config file has changed. The
default interval is 5 minutes, you can change this by setting the
`reload_config_interval` attribute. As with any other interval in
extractor-utils, the unit is seconds.

#### Using remote configuration

When using remote configuration, you will still need to configure the extractor
with some minimal parameters - namely a CDF project, credentials for that
project, and an extraction pipeline ID to fetch configs from. There is also a
new global config field named `type` which is either `remote` or `local` (which
is the default).

An example for this minimal config follows:

``` yaml
type: remote

cognite:
    # Read these from environment variables
    host: ${COGNITE_BASE_URL}
    project: ${COGNITE_PROJECT}

    idp-authentication:
        token-url: ${COGNITE_TOKEN_URL}
        client-id: ${COGNITE_CLIENT_ID}
        secret: ${COGNITE_CLIENT_SECRET}
        scopes:
            - ${COGNITE_BASE_URL}/.default

    extraction-pipeline:
        external-id: my-extraction-pipeline

```

The config file stored in CDF should omit all of these fields, as they will be
overwritten by the `ConfigResolver` to be the values given here. In other words,
for most extractor deployments, you should be able to leave out the `cognite`
field in the config stored in CDF.


## [2.2.0] - 2022-04-01

### Added

 * `.env` files will now be loaded if present at runtime
 * Check that a configured extraction pipeline actually exists, and report an
   appropriate error if not.

### Fixed

 * A few type hints in retry module were more restrictive than needed (such as
   requiring `int` when `float` would work).
 * Gracefully handle wrongful data in state stores. If JSON parsing fails, use
   an empty state store as default.

### Changed

 * Exception messages for `InvalidConfigError`s have been improved, and when
   using the extractor base class it will print them in a formatted way instead
   of dumping a stack trace on invalid configs.


## [2.1.3] - 2022-03-07

### Fixed

 * Use Optional with defaults in code instead of dataclass defaults in
   `UploaderExtractorConfig`, as this allows non-default config sections in
   subclasses.


## [2.1.2] - 2022-03-07

### Fixed

 * Include defaults for queue sizes in `UploaderExtractor`


## [2.1.1] - 2022-03-04

### Changed

 * Allow wider ranges for certain dependencies
   - Allow `>=3.7.4, <5` for typing-extensions
   - Allow `>=5.3.0, <7` for PyYAML


## [2.1.0] - 2022-02-25

### Added

 * `uploader_extractor` and `uploader_types` modules used to create extractors
   writing to events, timeseries, or raw, by calling a common method.
   This is primarily used for the utils extensions, but can be useful for
   very simple extractors in general.

### Fixed

 * Fixed a signature bug in `SequenceUploadQueue`'s `__enter__` method
   preventing it to be used as a context.


## [2.0.3] - 2022-02-08

### Fixed

 * Fixed an issue where the base class would not always load a default
   `LocalStateStore` if requested

## [2.0.2] - 2022-02-07

### Added

 * A `get_current_state_store` class method on the Extractor class which returns
   the most recent state store loaded


## [2.0.1] - 2022-02-01

### Fixed

 * Fixed retries to not block the GIL and respect the cancellation token

### Added

 * A `get_current_config` class method on the Extractor class which returns the
   most recent config file read


## [2.0.0] - 2022-01-24

### Added

 * Option to not handle `SIGINT`s gracefully
 * Configurable heartbeat interval

### Changed

 * Use `cognite-sdk-core` as base instead of `cognite-sdk`
 * Update Arrow to `>1.0.0`

### Migration guide

To update your projects to 2.0.0 there are two things to consider:

 * If you are specifying a version of the Cognite SDK to use in your dependency
   list, you must now specify `cognite-sdk-core` instead. Otherwise you might
   install both versions. E.g. If your `pyproject.toml` looks like this:

   ``` toml
   cognite-sdk = "^2.32.0"
   cognite-extractor-utils = "^1.3.3"
   ```

   You must also change the `cognite-sdk` dependency when updating
   `extractor-utils`:

   ``` toml
   cognite-sdk-core = "^2.32.0"
   cognite-extractor-utils = "^2.0.0"
   ```

 * If your extractor is using the included
   [`Arrow`](https://github.com/arrow-py/arrow) package, there are a few
   breaking changes (most notibly that the `timestamp` attribute is renamed to
   `int_timestamp`). Consult their [migration
   guide](https://github.com/arrow-py/arrow/issues/832) to make sure you are in
   compliance.


## [1.6.2] - 2022-01-22

### Changed

 * Allow environment variable substitution in bool type config fields without
   breaking generic environment variable substitution


## [1.6.1] - 2022-01-21

### Changed

 * Reverts 1.6.0 as it broke generic environment variable substitution


## [1.6.0] - 2022-01-21

### Fixed

 * Allow environment variable substitution in bool type config fields


## [1.5.4] - 2021-11-17

### Fixed

 *  Make Cognite SDK timeout configurable


## [1.5.3] - 2021-10-12

### Fixed

 * Add a base class for extractors to remove a lot of boilerplate code necesarry
   for startup/shutdown, initialization etc.


## [1.5.2] - 2021-09-27

### Fixed

 * Allow using `Enum`s in config classes


## [1.5.1] - 2021-09-24

### Added

 * An `ensure_assets` function similar to `ensure_timeseries`
 * A `BytesUploadQueue` that takes byte arrays directly instead of file paths
 * A `throttled_loop` generator that iterates at most every `n` seconds
 * An `EitherIdConfig` to configure e.g. data sets with either an id or external
   id in the same field.

### Changed

 * Never call `/login/status` as the endpoint is deprecated

### Fixed

 * Inlcude missing classes and modules in docs

### Deprecated

 * Using `dataset-id` or `dataset-external-id` fields, use the new
   `EitherIdConfig` instead.


## [1.5.0] - 2021-08-12

### Added

 * Add a base class for extractors to remove a lot of boilerplate code necesarry
   for startup/shutdown, initialization etc.


## [1.4.2] - 2021-06-01

### Fixed

 * Fix an issue in `SequenceUploadQueue.add_to_upload_queue` when adding
   multiple rows to the same id


## [1.4.1] - 2021-05-03

### Changed

 * Changed bucket sizes for observed times in uploader metrics to be more suited
   for expected values.


## [1.4.0] - 2021-04-13

### Added

 * Option to provide additional custum args to token fetching (via the
   `token_custom_args` arg to the `CogniteClient` constructor)


### Changed

 * Use token fetching from Cognite SDK instead of our own implementation


### Deprecated

 * `Authenticator` class


## [1.3.4] - 2021-03-31

### Added

 * Add config parameter to enable metrics of log messages. It reveals how many
   logging events happened per logger and log-level.


## [1.3.3] - 2021-03-30

### Changed

 * Reduce cardinality (by reducing label count) on autogenerated metrics. E.g.
   don't label `TIMESERIES_UPLOADER_POINTS_WRITTEN` with which time series it's
   writing to.


## [1.3.2] - 2021-03-29

### Added

 * Add option to specify external IDs for data sets


## [1.3.1] - 2021-03-22

### Fixed

 * Fix labels for generated Prometheus


## [1.3.0] - 2021-03-15

### Fixed

 * Add a cancellation token to all data uploaders and metrics pushers
 * Add various automatic Prometheus metrics for data uploaders


## [1.2.4] - 2021-03-02

### Fixed

 * Fix URL creation in OAuth flow


## [1.2.3] - 2021-01-07

### Fixed

 * Fix a pool issue in FileUploadQueue


## [1.2.2] - 2020-12-07

### Added

 * General OIDC token support


## [1.2.1] - 2020-10-20

### Added

 * Add option to authenticate to CDF with AAD


## [1.2.0] - 2020-09-16

### Added

 * Add upload queues for sequences and files

### Fixed

 * TimeSeriesUploadQueue can now auto-create string time series


## [1.1.1] - 2020-08-27

### Added

 * Add option to create missing time series from upload queue

### Fix

 * Fixed an issue in EitherId where the `repr` method didn't return a string (as
   would be expected).


## [1.1.0] - 2020-08-25

### Added

 * Add py.typed file so mypy knows that package is typed


## [1.0.2] - 2020-06-02

### Fixed

 * Don't require auth for prometheus push gateways as push gateways can be
   configured to allow unauthorized access.
 * Fixed a bug where the state store config would not allow raw state stores
   without explicit `null` on local


## [1.0.1] - 2020-05-25

### Added

 * An outside_state method to test if a new proposed state in state stores is
   covered or not
 * A general SIGINT handler
 * Several minor additions to configtools: Defaults in StateStoreConfig,
   optional dataset ID in CogniteConfig, option to have version as int or None
 * Add a metrics factory that caches instances

### Fixed

 * A concurrency issue with TimeSeriesUploadQueue where uploads could fail if
   points were added at the very start of the upload call
 * Fix documentation build


## [1.0.0] - 2020-05-15

Release the first stable version. Open source the library under the Apache 2.0
license<|MERGE_RESOLUTION|>--- conflicted
+++ resolved
@@ -12,19 +12,17 @@
 - `Fixed` for any bug fixes.
 - `Security` in case of vulnerabilities.
 
-<<<<<<< HEAD
-## [5.5.2]
+## [6.0.1]
 
 ### Fixed
 
  * Fixed iter method on the state store to return an iterator
-=======
+
 ## [6.0.0]
 
 ### Changed
 
 * `cognite-sdk` to `v7`
->>>>>>> 4833a3c6
 
 ## [5.5.1]
 
