--- conflicted
+++ resolved
@@ -12,19 +12,18 @@
 - `Fixed` for any bug fixes.
 - `Security` in case of vulnerabilities.
 
-<<<<<<< HEAD
+
 ## [6.1.0]
 
 ### Added
 
  * Added ability to specify dataset under which metrics timeseries are created
-=======
+
 ## [6.0.2]
 
 ### Fixed
 
  * Improved the state store retry behavior to handle connection errors
->>>>>>> a21efcb4
 
 ## [6.0.1]
 
