--- conflicted
+++ resolved
@@ -23,15 +23,13 @@
      - The queues now require to be set up with a max size. The max upload latencey is removed.
    As long as you use the queue in as a context (ie, using `with FileUploadQueue(...) as queue:`) you should not have to change anything in your code. The behaviour of the queue will change, it will most likely be much faster, but it will not require any changes from you as a user of the queue.
 
-<<<<<<< HEAD
 ### Removed
 
  * The deprecated `middleware` module has been removed.
-=======
+
 ### Added
 
  * You can now use `Path` as a type in your config files
->>>>>>> b2f93921
 
 ## [6.4.1]
 
